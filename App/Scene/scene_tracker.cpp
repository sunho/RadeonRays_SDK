--- conflicted
+++ resolved
@@ -1,1130 +1,1065 @@
-#include "Scene/scene_tracker.h"
-#include "Scene/scene1.h"
-#include "Scene/camera.h"
-#include "Scene/light.h"
-#include "Scene/shape.h"
-#include "Scene/material.h"
-#include "Scene/texture.h"
-#include "CLW/clwscene.h"
-#include "Scene/Collector/collector.h"
-#include "iterator.h"
-
-#include <chrono>
-#include <memory>
-#include <stack>
-
-using namespace RadeonRays;
-
-
-namespace Baikal
-{
-    SceneTracker::SceneTracker(CLWContext context, int devidx)
-    : m_context(context)
-    {
-        // Get raw CL data out of CLW context
-        cl_device_id id = m_context.GetDevice(devidx).GetID();
-        cl_command_queue queue = m_context.GetCommandQueue(devidx);
-
-        // Create intersection API
-        m_api = CreateFromOpenClContext(m_context, id, queue);
-
-        // Do app specific settings
-#ifdef __APPLE__
-        // Apple runtime has known issue with stacked traversal
-        m_api->SetOption("acc.type", "bvh");
-        m_api->SetOption("bvh.builder", "sah");
-#else
-        m_api->SetOption("acc.type", "fatbvh");
-        m_api->SetOption("bvh.builder", "sah");
-#endif
-    }
-
-    SceneTracker::~SceneTracker()
-    {
-        // Delete API
-        IntersectionApi::Delete(m_api);
-    }
-
-    ClwScene& SceneTracker::CompileScene(Scene1 const& scene, Collector& mat_collector, Collector& tex_collector) const
-    {
-        // The overall approach is:
-        // 1) Check if materials have changed, update collector if yes
-        // 2) Check if textures have changed, update collector if yes
-        // Note, that material are collected from shapes (potentially recursively).
-        // Textures are collected from materials and lights.
-        // As soon as we updated both collectors we have established
-        // correct pointer to buffer index mapping for both materials and textures.
-        // As soon as we have this mapping we are analyzing dirty flags and
-        // updating necessary parts.
-        
-        // We need to make sure collectors are empty before proceeding
-        mat_collector.Clear();
-        tex_collector.Clear();
-        
-        // Create shape and light iterators
-        std::unique_ptr<Iterator> shape_iter(scene.CreateShapeIterator());
-        std::unique_ptr<Iterator> light_iter(scene.CreateLightIterator());
-        
-        // Collect materials from shapes first
-        mat_collector.Collect(shape_iter.get(),
-                              // This function adds all materials to resulting map
-                              // recursively via Material dependency API
-                              [](void const* item) -> std::set<void const*>
-                              {
-                                  // Resulting material set
-                                  std::set<void const*> mats;
-                                  // Material stack
-                                  std::stack<Material const*> material_stack;
-                                  
-                                  // Get material from current shape
-                                  auto shape = reinterpret_cast<Shape const*>(item);
-                                  auto material = shape->GetMaterial();
-                                  
-                                  // Push to stack as an initializer
-                                  material_stack.push(material);
-                                  
-                                  // Drain the stack
-                                  while (!material_stack.empty())
-                                  {
-                                      // Get current material
-                                      Material const* m = material_stack.top();
-                                      material_stack.pop();
-                                      
-                                      // Emplace into the set
-                                      mats.emplace(m);
-                                      
-                                      // Create dependency iterator
-                                      std::unique_ptr<Iterator> mat_iter(m->CreateMaterialIterator());
-                                      
-                                      // Push all dependencies into the stack
-                                      for (;mat_iter->IsValid(); mat_iter->Next())
-                                      {
-                                          material_stack.push(mat_iter->ItemAs<Material const>());
-                                      }
-                                  }
-                                  
-                                  // Return resulting set
-                                  return mats;
-                              });
-        
-        // Commit stuff (we can iterate over it after commit has happened)
-        mat_collector.Commit();
-        
-        // Now we need to collect textures from our materials
-        // Create material iterator
-        std::unique_ptr<Iterator> mat_iter(mat_collector.CreateIterator());
-        
-        // Collect textures from materials
-        tex_collector.Collect(mat_iter.get(),
-                              [](void const* item) -> std::set<void const*>
-                              {
-                                  // Texture set
-                                  std::set<void const*> textures;
-                                  
-                                  auto material = reinterpret_cast<Material const*>(item);
-                                  
-                                  // Create texture dependency iterator
-                                  std::unique_ptr<Iterator> tex_iter(material->CreateTextureIterator());
-                                  
-                                  // Emplace all dependent textures
-                                  for (;tex_iter->IsValid(); tex_iter->Next())
-                                  {
-                                      textures.emplace(tex_iter->ItemAs<Texture const>());
-                                  }
-                                  
-                                  // Return resulting set
-                                  return textures;
-                              });
-        
-        
-        // Collect textures from lights
-        tex_collector.Collect(light_iter.get(),
-                              [](void const* item) -> std::set<void const*>
-                              {
-                                  // Resulting set
-                                  std::set<void const*> textures;
-                                  
-                                  auto light = reinterpret_cast<Light const*>(item);
-                                  
-                                  // Create texture dependency iterator
-                                  std::unique_ptr<Iterator> tex_iter(light->CreateTextureIterator());
-                                  
-                                  // Emplace all dependent textures
-                                  for (;tex_iter->IsValid(); tex_iter->Next())
-                                  {
-                                      textures.emplace(tex_iter->ItemAs<Texture const>());
-                                  }
-
-                                  // Return resulting set
-                                  return textures;
-                              });
-        
-        // Commit textures
-        tex_collector.Commit();
-        
-        // Try to find scene in cache first
-        auto iter = m_scene_cache.find(&scene);
-
-        if (iter == m_scene_cache.cend())
-        {
-            // If not found create scene entry in cache
-            auto res = m_scene_cache.emplace(std::make_pair(&scene, ClwScene()));
-
-            // Recompile all the stuff into cached scene
-            RecompileFull(scene, mat_collector, tex_collector, res.first->second);
-
-            // Load intersector data
-            ReloadIntersector(scene, res.first->second);
-
-            // Set scene as current
-            m_current_scene = &scene;
-            
-            // Drop all dirty flags for the scene
-            scene.ClearDirtyFlags();
-            
-            // Drop dirty flags for materials
-            mat_collector.Finalize([](void const* item)
-                                   {
-                                       auto material = reinterpret_cast<Material const*>(item);
-                                       material->SetDirty(false);
-                                   });
-
-            // Return the scene
-            return res.first->second;
-        }
-        else
-        {
-            // Exctract cached scene entry
-            auto& out = iter->second;
-            auto dirty = scene.GetDirtyFlags();
-            
-            // Check if we have valid camera
-            auto camera = scene.GetCamera();
-            
-            if (!camera)
-            {
-                throw std::runtime_error("No camera in the scene");
-            }
-            
-            // Check if camera parameters have been changed
-            auto camera_changed = camera->IsDirty();
-
-            // Update camera if needed
-            if (dirty & Scene1::kCamera || camera_changed)
-            {
-                UpdateCamera(scene, mat_collector, tex_collector, out);
-                
-                // Drop camera dirty flag
-                camera->SetDirty(false);
-            }
-            
-            {
-                // Check if we have lights in the scene
-                std::unique_ptr<Iterator> light_iter(scene.CreateLightIterator());
-                
-                if (!light_iter->IsValid())
-                {
-                    throw std::runtime_error("No lights in the scene");
-                }
-                
-                
-                // Check if light parameters have been changed
-                bool lights_changed = false;
-                
-                for (;light_iter->IsValid(); light_iter->Next())
-                {
-                    auto light = light_iter->ItemAs<Light const>();
-                    
-                    if (light->IsDirty())
-                    {
-                        lights_changed = true;
-                        break;
-                    }
-                }
-                
-                
-                // Update lights if needed
-                if (dirty & Scene1::kLights || lights_changed)
-                {
-                    UpdateLights(scene, mat_collector, tex_collector, out);
-
-                    // Drop dirty flags for lights
-                    for (light_iter->Reset(); light_iter->IsValid(); light_iter->Next())
-                    {
-                        auto light = light_iter->ItemAs<Light const>();
-                        
-                        light->SetDirty(false);
-                    }
-                }
-            }
-            
-            {
-                // Check if we have shapes in the scene
-                std::unique_ptr<Iterator> shape_iter(scene.CreateShapeIterator());
-                
-                if (!shape_iter->IsValid())
-                {
-                    throw std::runtime_error("No shapes in the scene");
-                }
-                
-                // Check if shape parameters have been changed
-                bool shapes_changed = false;
-                
-                for (;shape_iter->IsValid(); shape_iter->Next())
-                {
-                    auto shape = shape_iter->ItemAs<Shape const>();
-                    
-                    if (shape->IsDirty())
-                    {
-                        shapes_changed = true;
-                        break;
-                    }
-                }
-                
-                // Update shapes if needed
-                if (dirty & Scene1::kShapes || shapes_changed)
-                {
-                    UpdateShapes(scene, mat_collector, tex_collector, out);
-                    
-                    // Drop shape dirty flags
-                    for (;shape_iter->IsValid(); shape_iter->Next())
-                    {
-                        auto shape = shape_iter->ItemAs<Shape const>();
-                        
-                        shape->SetDirty(false);
-                    }
-                }
-            }
-            
-            // If materials need an update, do it.
-            // We are passing material dirty state detection function in there.
-            if (!out.material_bundle ||
-                mat_collector.NeedsUpdate(out.material_bundle.get(),
-                                          [](void const* material)->bool
-                                          {
-                                              auto mat = reinterpret_cast<Material const*>(material);
-                                              return mat->IsDirty();
-                                          }
-                                          ))
-            {
-                UpdateMaterials(scene, mat_collector, tex_collector, out);
-            }
-
-            // If textures need an update, do it.
-            if (tex_collector.GetNumItems() > 0 && (
-                !out.texture_bundle ||
-                tex_collector.NeedsUpdate(out.texture_bundle.get(), [](void const*){return false;})))
-            {
-                UpdateTextures(scene, mat_collector, tex_collector, out);
-            }
-            
-            // Set current scene
-            if (m_current_scene != &scene)
-            {
-                // If we are changing current scene need
-                // to reload the intersector
-                ReloadIntersector(scene, out);
-
-                m_current_scene = &scene;
-            }
-
-            // Make sure to clear dirty flags
-            scene.ClearDirtyFlags();
-            
-            // Clear material dirty flags
-            mat_collector.Finalize([](void const* item)
-                                   {
-                                       auto material = reinterpret_cast<Material const*>(item);
-                                       material->SetDirty(false);
-                                   });
-
-            // Return the scene
-            return out;
-        }
-    }
-
-    void SceneTracker::UpdateCamera(Scene1 const& scene, Collector& mat_collector, Collector& tex_collector, ClwScene& out) const
-    {
-        // TODO: support different camera types here
-        auto camera = static_cast<PerspectiveCamera const*>(scene.GetCamera());
-        
-        // TODO: remove this
-        out.camera_type = camera->GetAperture() > 0.f ? CameraType::kPhysical : CameraType::kDefault;
-
-        // Update camera data
-        ClwScene::Camera* data = nullptr;
-        
-        // Map GPU camera buffer
-        m_context.MapBuffer(0, out.camera, CL_MAP_WRITE, &data).Wait();
-        
-        // Copy camera parameters
-        data->forward = camera->GetForwardVector();
-        data->up = camera->GetUpVector();
-        data->right = camera->GetRightVector();
-        data->p = camera->GetPosition();
-        data->aperture = camera->GetAperture();
-        data->aspect=camera->GetAspectRatio();
-        data->dim = camera->GetSensorSize();
-        data->focal_length = camera->GetFocalLength();
-        data->focus_distance = camera->GetFocusDistance();
-        data->zcap = camera->GetDepthRange();
-        
-        // Unmap camera buffer
-        m_context.UnmapBuffer(0, out.camera, data);
-    }
-
-    void SceneTracker::UpdateShapes(Scene1 const& scene, Collector& mat_collector, Collector& tex_collector, ClwScene& out) const
-    {
-        std::size_t num_vertices = 0;
-        std::size_t num_normals = 0;
-        std::size_t num_uvs = 0;
-        std::size_t num_indices = 0;
-        
-        std::size_t num_vertices_written = 0;
-        std::size_t num_normals_written = 0;
-        std::size_t num_uvs_written = 0;
-        std::size_t num_indices_written = 0;
-        std::size_t num_matids_written = 0;
-        std::size_t num_shapes_written = 0;
-        
-        std::unique_ptr<Iterator> shape_iter(scene.CreateShapeIterator());
-        
-        // Calculate array sizes upfront
-        for (;shape_iter->IsValid(); shape_iter->Next())
-        {
-            auto mesh = shape_iter->ItemAs<Mesh const>();
-            
-            num_vertices += mesh->GetNumVertices();
-            num_normals += mesh->GetNumNormals();
-            num_uvs += mesh->GetNumUVs();
-            num_indices += mesh->GetNumIndices();
-        }
-        
-        // Create CL arrays
-        out.vertices = m_context.CreateBuffer<float3>(num_vertices, CL_MEM_READ_ONLY);
-        out.normals = m_context.CreateBuffer<float3>(num_normals, CL_MEM_READ_ONLY);
-        out.uvs = m_context.CreateBuffer<float2>(num_uvs, CL_MEM_READ_ONLY);
-        out.indices = m_context.CreateBuffer<int>(num_indices, CL_MEM_READ_ONLY);
-        out.shapes = m_context.CreateBuffer<ClwScene::Shape>(scene.GetNumShapes(), CL_MEM_READ_ONLY);
-        out.materialids = m_context.CreateBuffer<int>(num_indices / 3, CL_MEM_READ_ONLY);
-
-        float3* vertices = nullptr;
-        float3* normals = nullptr;
-        float2* uvs = nullptr;
-        int* indices = nullptr;
-        int* matids = nullptr;
-        ClwScene::Shape* shapes = nullptr;
-
-        // Map arrays and prepare to write data
-        m_context.MapBuffer(0, out.vertices, CL_MAP_WRITE, &vertices);
-        m_context.MapBuffer(0, out.normals, CL_MAP_WRITE, &normals);
-        m_context.MapBuffer(0, out.uvs, CL_MAP_WRITE, &uvs);
-        m_context.MapBuffer(0, out.indices, CL_MAP_WRITE, &indices);
-        m_context.MapBuffer(0, out.materialids, CL_MAP_WRITE, &matids);
-        m_context.MapBuffer(0, out.shapes, CL_MAP_WRITE, &shapes).Wait();
-        
-        shape_iter->Reset();
-        for (;shape_iter->IsValid(); shape_iter->Next())
-        {
-            // TODO: support instances here
-            auto mesh = shape_iter->ItemAs<Mesh const>();
-            
-            // Get pointers data
-            auto mesh_vertex_array = mesh->GetVertices();
-            auto mesh_num_vertices = mesh->GetNumVertices();
-            
-            auto mesh_normal_array = mesh->GetNormals();
-            auto mesh_num_normals = mesh->GetNumNormals();
-            
-            auto mesh_uv_array = mesh->GetUVs();
-            auto mesh_num_uvs = mesh->GetNumUVs();
-            
-            auto mesh_index_array = mesh->GetIndices();
-            auto mesh_num_indices = mesh->GetNumIndices();
-
-            // Prepare shape descriptor
-            ClwScene::Shape shape;
-            shape.numprims = static_cast<int>(mesh_num_indices / 3);
-            shape.startvtx = static_cast<int>(num_vertices_written);
-            shape.numvertices = static_cast<int>(mesh_num_vertices);
-            shape.startidx = static_cast<int>(num_indices_written);
-            shape.m0 = float4(1.0f, 0.f, 0.f, 0.f);
-            shape.m1 = float4(0.0f, 1.f, 0.f, 0.f);
-            shape.m2 = float4(0.0f, 0.f, 1.f, 0.f);
-            shape.m3 = float4(0.0f, 0.f, 0.f, 1.f);
-            shape.linearvelocity = float3(0.0f, 0.f, 0.f);
-            shape.angularvelocity = float3(0.f, 0.f, 0.f, 1.f);
-
-            std::copy(mesh_vertex_array, mesh_vertex_array + mesh_num_vertices, vertices + num_vertices_written);
-            num_vertices_written += mesh_num_vertices;
-
-            std::copy(mesh_normal_array, mesh_normal_array + mesh_num_normals, normals + num_normals_written);
-            num_normals_written += mesh_num_normals;
-
-            std::copy(mesh_uv_array, mesh_uv_array + mesh_num_uvs, uvs + num_uvs_written);
-            num_uvs_written += mesh_num_uvs;
-
-            std::copy(mesh_index_array, mesh_index_array + mesh_num_indices, indices + num_indices_written);
-            num_indices_written += mesh_num_indices;
-
-            shapes[num_shapes_written] = shape;
-            ++num_shapes_written;
-
-            auto matidx = mat_collector.GetItemIndex(mesh->GetMaterial());
-            std::fill(matids + num_matids_written, matids + num_matids_written + mesh_num_indices / 3, matidx);
-
-            num_matids_written += mesh_num_indices / 3;
-        }
-
-        m_context.UnmapBuffer(0, out.vertices, vertices);
-        m_context.UnmapBuffer(0, out.normals, normals);
-        m_context.UnmapBuffer(0, out.uvs, uvs);
-        m_context.UnmapBuffer(0, out.indices, indices);
-        m_context.UnmapBuffer(0, out.materialids, matids);
-        m_context.UnmapBuffer(0, out.shapes, shapes).Wait();
-    }
-
-    void SceneTracker::UpdateMaterials(Scene1 const& scene, Collector& mat_collector, Collector& tex_collector, ClwScene& out) const
-    {
-            // Get new buffer size
-            std::size_t mat_buffer_size = mat_collector.GetNumItems();
-            
-            // Recreate material buffer if it needs resize
-            if (mat_buffer_size > out.materials.GetElementCount())
-            {
-                // Create material buffer
-                out.materials = m_context.CreateBuffer<ClwScene::Material>(mat_buffer_size, CL_MEM_READ_ONLY);
-            }
-        
-            ClwScene::Material* materials = nullptr;
-            std::size_t num_materials_written = 0;
-            
-            // Map GPU materials buffer
-            m_context.MapBuffer(0, out.materials, CL_MAP_WRITE, &materials).Wait();
-            
-            // Serialize
-            {
-                // Update material bundle first to be able to track differences
-                out.material_bundle.reset(mat_collector.CreateBundle());
-                
-                // Create material iterator
-                std::unique_ptr<Iterator> mat_iter(mat_collector.CreateIterator());
-                
-                // Iterate and serialize
-                for (;mat_iter->IsValid(); mat_iter->Next())
-                {
-                    WriteMaterial(mat_iter->ItemAs<Material const>(), mat_collector, tex_collector, materials + num_materials_written);
-                    ++num_materials_written;
-                }
-            }
-            
-            // Unmap material buffer
-            m_context.UnmapBuffer(0, out.materials, materials);
-    }
-
-    void SceneTracker::RecompileFull(Scene1 const& scene, Collector& mat_collector, Collector& tex_collector, ClwScene& out) const
-    {
-        // This is usually unnecessary, but just in case we reuse "out" parameter here
-        for (auto& s : out.isect_shapes)
-        {
-            m_api->DeleteShape(s);
-        }
-
-        out.isect_shapes.clear();
-
-        // Create camera buffer
-        out.camera = m_context.CreateBuffer<ClwScene::Camera>(1, CL_MEM_READ_ONLY);
-        
-        UpdateCamera(scene, mat_collector, tex_collector, out);
-        
-        UpdateLights(scene, mat_collector, tex_collector, out);
-
-        UpdateShapes(scene, mat_collector, tex_collector, out);
-        
-        UpdateMaterials(scene, mat_collector, tex_collector, out);
-        
-        UpdateTextures(scene, mat_collector, tex_collector, out);
-        
-    
-        //Volume vol = 
-        
-        // Temporary code
-        ClwScene::Volume vol = {(ClwScene::VolumeType)1, (ClwScene::PhaseFunction)0, 0, 0, {0.09f, 0.09f, 0.09f}, {0.1f, 0.1f, 0.1f}, {0.0f, 0.0f, 0.0f}};
-
-        out.volumes = m_context.CreateBuffer<ClwScene::Volume>(1, CL_MEM_READ_ONLY | CL_MEM_COPY_HOST_PTR, &vol);
-
-        std::unique_ptr<Iterator> shape_iter(scene.CreateShapeIterator());
-        
-        // Enumerate all shapes in the scene
-        // and submit to RadeonRays API
-        int id = 1;
-        for (;shape_iter->IsValid(); shape_iter->Next())
-        {
-            RadeonRays::Shape* shape = nullptr;
-            
-            auto mesh = shape_iter->ItemAs<Mesh const>();
-
-            shape = m_api->CreateMesh(
-                                      // Vertices starting from the first one
-                                      (float*)mesh->GetVertices(),
-                                      // Number of vertices
-                                      static_cast<int>(mesh->GetNumVertices()),
-                                      // Stride
-                                      sizeof(float3),
-                                      // TODO: make API signature const
-                                      reinterpret_cast<int const*>(mesh->GetIndices()),
-                                      // Index stride
-                                      0,
-                                      // All triangles
-                                      nullptr,
-                                      // Number of primitives
-                                      static_cast<int>(mesh->GetNumIndices() / 3)
-                                      );
-            
-            // TODO: support this
-
-            //shape->SetLinearVelocity(scene.shapes_[i].linearvelocity);
-
-            //shape->SetAngularVelocity(scene.shapes_[i].angularvelocity);
-
-            //shape->SetTransform(scene.shapes_[i].m, inverse(scene.shapes_[i].m));
-
-            shape->SetId(id++);
-
-            out.isect_shapes.push_back(shape);
-        }
-    }
-
-    void SceneTracker::ReloadIntersector(Scene1 const& scene, ClwScene& inout) const
-    {
-        m_api->DetachAll();
-
-        for (auto& s : inout.isect_shapes)
-        {
-            m_api->AttachShape(s);
-        }
-
-        m_api->Commit();
-    }
-
-    void SceneTracker::UpdateTextures(Scene1 const& scene, Collector& mat_collector, Collector& tex_collector, ClwScene& out) const
-    {
-        // Get new buffer size
-        std::size_t tex_buffer_size = tex_collector.GetNumItems();
-        std::size_t tex_data_buffer_size = 0;
-        
-        if (tex_buffer_size == 0)
-        {
-            out.textures = m_context.CreateBuffer<ClwScene::Texture>(1, CL_MEM_READ_ONLY);
-            out.texturedata = m_context.CreateBuffer<char>(1, CL_MEM_READ_ONLY);
-            return;
-        }
-        
-        // Recreate material buffer if it needs resize
-        if (tex_buffer_size > out.textures.GetElementCount())
-        {
-            // Create material buffer
-            out.textures = m_context.CreateBuffer<ClwScene::Texture>(tex_buffer_size, CL_MEM_READ_ONLY);
-        }
-        
-        ClwScene::Texture* textures = nullptr;
-        std::size_t num_textures_written = 0;
-        
-        // Map GPU materials buffer
-        m_context.MapBuffer(0, out.textures, CL_MAP_WRITE, &textures).Wait();
-        
-        // Update material bundle first to be able to track differences
-        out.texture_bundle.reset(tex_collector.CreateBundle());
-        
-        // Create material iterator
-        std::unique_ptr<Iterator> tex_iter(tex_collector.CreateIterator());
-        
-        // Iterate and serialize
-        for (;tex_iter->IsValid(); tex_iter->Next())
-        {
-            auto tex = tex_iter->ItemAs<Texture const>();
-            
-            WriteTexture(tex, tex_data_buffer_size, textures + num_textures_written);
-            
-            ++num_textures_written;
-            
-            tex_data_buffer_size += tex->GetSizeInBytes();
-        }
-        
-        // Unmap material buffer
-        m_context.UnmapBuffer(0, out.textures, textures);
-        
-        // Recreate material buffer if it needs resize
-        if (tex_data_buffer_size > out.texturedata.GetElementCount())
-        {
-            // Create material buffer
-            out.texturedata = m_context.CreateBuffer<char>(tex_data_buffer_size, CL_MEM_READ_ONLY);
-        }
-        
-        char* data = nullptr;
-        std::size_t num_bytes_written = 0;
-        
-        tex_iter->Reset();
-        
-        // Map GPU materials buffer
-        m_context.MapBuffer(0, out.texturedata, CL_MAP_WRITE, &data).Wait();
-        
-        // Write texture data for all textures
-        for (;tex_iter->IsValid(); tex_iter->Next())
-        {
-            auto tex = tex_iter->ItemAs<Texture const>();
-            
-            WriteTextureData(tex, data + num_bytes_written);
-            
-            num_bytes_written += tex->GetSizeInBytes();
-        }
-
-        // Unmap material buffer
-        m_context.UnmapBuffer(0, out.texturedata, data);
-    }
-    
-    // Convert Material:: types to ClwScene:: types
-    static ClwScene::Bxdf GetMaterialType(Material const* material)
-    {
-        // Distinguish between single bxdf materials and compound ones
-        if (auto bxdf = dynamic_cast<SingleBxdf const*>(material))
-        {
-<<<<<<< HEAD
-            // Evaluate data size
-            size_t datasize = 0;
-            int alignment = 16;
-            for (auto iter = scene.textures_.cbegin(); iter != scene.textures_.cend(); ++iter)
-            {
-                if (datasize % alignment != 0)
-                    datasize += alignment - datasize % alignment;
-                datasize += iter->size;
-            }
-            // Texture descriptors
-            out.textures = m_context.CreateBuffer<Scene::Texture>(scene.textures_.size(), CL_MEM_READ_ONLY);
-            m_vidmem_usage += scene.textures_.size() * sizeof(Scene::Texture);
-
-            // Texture data
-            out.texturedata = m_context.CreateBuffer<char>(datasize, CL_MEM_READ_ONLY);
-            m_vidmem_usage += datasize;
-
-            // Map both buffers
-            Scene::Texture* mappeddesc = nullptr;
-            char* mappeddata = nullptr;
-            Scene::Texture* mappeddesc_orig = nullptr;
-            char* mappeddata_orig = nullptr;
-
-            m_context.MapBuffer(0, out.textures, CL_MAP_WRITE, &mappeddesc).Wait();
-            m_context.MapBuffer(0, out.texturedata, CL_MAP_WRITE, &mappeddata).Wait();
-
-            // Save them for unmap
-            mappeddesc_orig = mappeddesc;
-            mappeddata_orig = mappeddata;
-
-            // Write data into both buffers
-            int current_offset = 0;
-            for (auto iter = scene.textures_.cbegin(); iter != scene.textures_.cend(); ++iter)
-            {
-                // Copy texture desc
-                Scene::Texture texture = *iter;
-
-                // Write data into the buffer
-                memcpy(mappeddata, scene.texturedata_[texture.dataoffset].get(), texture.size);
-
-                // Adjust offset in the texture
-                texture.dataoffset = current_offset;
-
-                // Copy desc into the buffer
-                *mappeddesc = texture;
-
-                // Adjust offset
-                current_offset += texture.size;
-
-                // Adjust data pointer
-                mappeddata += texture.size;
-
-                // Adjust descriptor pointer
-                ++mappeddesc;
-
-                //alignment
-                uintptr_t shift = alignment - (uintptr_t)mappeddata % alignment;
-                if (shift != alignment)
-                {
-                    mappeddata += shift;
-                    current_offset += shift;
-                }
-=======
-            switch (bxdf->GetBxdfType())
-            {
-                case SingleBxdf::BxdfType::kZero: return ClwScene::Bxdf::kZero;
-                case SingleBxdf::BxdfType::kLambert: return ClwScene::Bxdf::kLambert;
-                case SingleBxdf::BxdfType::kEmissive: return ClwScene::Bxdf::kEmissive;
-                case SingleBxdf::BxdfType::kPassthrough: return ClwScene::Bxdf::kPassthrough;
-                case SingleBxdf::BxdfType::kTranslucent: return ClwScene::Bxdf::kTranslucent;
-                case SingleBxdf::BxdfType::kIdealReflect: return ClwScene::Bxdf::kIdealReflect;
-                case SingleBxdf::BxdfType::kIdealRefract: return ClwScene::Bxdf::kIdealRefract;
-                case SingleBxdf::BxdfType::kMicrofacetGGX: return ClwScene::Bxdf::kMicrofacetGGX;
-                case SingleBxdf::BxdfType::kMicrofacetBeckmann: return ClwScene::Bxdf::kMicrofacetBeckmann;
-                case SingleBxdf::BxdfType::kMicrofacetRefractionGGX: return ClwScene::Bxdf::kMicrofacetRefractionGGX;
-                case SingleBxdf::BxdfType::kMicrofacetRefractionBeckmann: return ClwScene::Bxdf::kMicrofacetRefractionBeckmann;
-            }
-        }
-        else if (auto mat = dynamic_cast<MultiBxdf const*>(material))
-        {
-            switch (mat->GetType())
-            {
-                case MultiBxdf::Type::kMix: return ClwScene::Bxdf::kMix;
-                case MultiBxdf::Type::kLayered: return ClwScene::Bxdf::kLayered;
-                case MultiBxdf::Type::kFresnelBlend: return ClwScene::Bxdf::kFresnelBlend;
-            }
-        }
-        else
-        {
-            return ClwScene::Bxdf::kZero;
-        }
-    }
-    
-    void SceneTracker::WriteMaterial(Material const* material, Collector& mat_collector, Collector& tex_collector, void* data) const
-    {
-        auto clw_material = reinterpret_cast<ClwScene::Material*>(data);
-        
-        // Convert material type and sidedness
-        auto type = GetMaterialType(material);
-        
-        clw_material->type = type;
-        clw_material->twosided = material->IsTwoSided() ? 1 : 0;
-        
-        switch (type)
-        {
-            case ClwScene::Bxdf::kZero:
-                clw_material->kx = RadeonRays::float4();
-                break;
-               
-            // We need to convert roughness for the following materials
-            case ClwScene::Bxdf::kMicrofacetGGX:
-            case ClwScene::Bxdf::kMicrofacetBeckmann:
-            case ClwScene::Bxdf::kMicrofacetRefractionGGX:
-            case ClwScene::Bxdf::kMicrofacetRefractionBeckmann:
-            {
-                Material::InputValue value = material->GetInputValue("roughness");
-                
-                if (value.type == Material::InputType::kFloat4)
-                {
-                    clw_material->ns = value.float_value.x;
-                    clw_material->nsmapidx = -1;
-                }
-                else if (value.type == Material::InputType::kTexture)
-                {
-                    clw_material->nsmapidx = value.tex_value ? tex_collector.GetItemIndex(value.tex_value) : -1;
-                }
-                else
-                {
-                    // TODO: should not happen
-                    assert(false);
-                }
-                
-                // Intentionally missing break here
->>>>>>> 48173722
-            }
-
-            // For the rest we need to conver albedo, normal map, fresnel factor, ior
-            case ClwScene::Bxdf::kLambert:
-            case ClwScene::Bxdf::kEmissive:
-            case ClwScene::Bxdf::kPassthrough:
-            case ClwScene::Bxdf::kTranslucent:
-            case ClwScene::Bxdf::kIdealRefract:
-            case ClwScene::Bxdf::kIdealReflect:
-            {
-                Material::InputValue value = material->GetInputValue("albedo");
-                
-                if (value.type == Material::InputType::kFloat4)
-                {
-                    clw_material->kx = value.float_value;
-                    clw_material->kxmapidx = -1;
-                }
-                else if (value.type == Material::InputType::kTexture)
-                {
-                    clw_material->kxmapidx = value.tex_value ? tex_collector.GetItemIndex(value.tex_value) : -1;
-                }
-                else
-                {
-                    // TODO: should not happen
-                    assert(false);
-                }
-                
-                value = material->GetInputValue("normal");
-                
-                if (value.type == Material::InputType::kTexture)
-                {
-                    clw_material->nmapidx = value.tex_value ? tex_collector.GetItemIndex(value.tex_value) : -1;
-                }
-                else
-                {
-                    clw_material->nmapidx = -1;
-                }
-                
-                value = material->GetInputValue("fresnel");
-                
-                if (value.type == Material::InputType::kFloat4)
-                {
-                    clw_material->fresnel = value.float_value.x > 0 ? 1.f : 0.f;
-                }
-                else
-                {
-                    clw_material->fresnel = 0.f;
-                }
-                
-                value = material->GetInputValue("ior");
-                
-                if (value.type == Material::InputType::kFloat4)
-                {
-                    clw_material->ni = value.float_value.x;
-                }
-                else
-                {
-                    clw_material->ni = 1.f;
-                }
-                
-                value = material->GetInputValue("roughness");
-                
-                if (value.type == Material::InputType::kFloat4)
-                {
-                    clw_material->ns = value.float_value.x;
-                }
-                else
-                {
-                    clw_material->ns = 0.99f;
-                }
-                
-                break;
-            }
-             
-            // For compound materials we need to convert dependencies
-            // and weights.
-            case ClwScene::Bxdf::kMix:
-            case ClwScene::Bxdf::kFresnelBlend:
-            {
-                Material::InputValue value0 = material->GetInputValue("base_material");
-                Material::InputValue value1 = material->GetInputValue("top_material");
-                
-                if (value0.type == Material::InputType::kMaterial &&
-                    value1.type == Material::InputType::kMaterial)
-                {
-                    clw_material->brdfbaseidx = mat_collector.GetItemIndex(value0.mat_value);
-                    clw_material->brdftopidx = mat_collector.GetItemIndex(value1.mat_value);
-                }
-                else
-                {
-                    // Should not happen
-                    assert(false);
-                }
-                
-                if (type == ClwScene::Bxdf::kMix)
-                {
-                    clw_material->fresnel = 0.f;
-                    
-                    Material::InputValue value = material->GetInputValue("weight");
-                    
-                    if (value.type == Material::InputType::kTexture)
-                    {
-                        clw_material->nsmapidx = tex_collector.GetItemIndex(value.tex_value);
-                    }
-                    else
-                    {
-                        clw_material->nsmapidx = -1;
-                        clw_material->ns = value.float_value.x;
-                    }
-                }
-                else
-                {
-                    clw_material->fresnel = 1.f;
-                    
-                    Material::InputValue value = material->GetInputValue("ior");
-                    
-                    if (value.type == Material::InputType::kFloat4)
-                    {
-                        clw_material->ni = value.float_value.x;
-                    }
-                    else
-                    {
-                        // Should not happen
-                        assert(false);
-                    }
-                }
-            }
-                
-            default:
-                break;
-        }
-        
-        material->SetDirty(false);
-    }
-    
-    // Convert Light:: types to ClwScene:: types
-    static int GetLightType(Light const* light)
-    {
-        
-        if (dynamic_cast<PointLight const*>(light))
-        {
-            return ClwScene::kPoint;
-        }
-        else if (dynamic_cast<DirectionalLight const*>(light))
-        {
-            return ClwScene::kDirectional;
-        }
-        else if (dynamic_cast<SpotLight const*>(light))
-        {
-            return ClwScene::kSpot;
-        }
-        else if (dynamic_cast<ImageBasedLight const*>(light))
-        {
-            return ClwScene::kIbl;
-        }
-        else
-        {
-            return ClwScene::LightType::kArea;
-        }
-    }
-    
-    void SceneTracker::WriteLight(Scene1 const& scene, Light const* light, Collector& tex_collector, void* data) const
-    {
-        auto clw_light = reinterpret_cast<ClwScene::Light*>(data);
-        
-        auto type = GetLightType(light);
-        
-        clw_light->type = type;
-        
-        switch (type)
-        {
-            case ClwScene::kPoint:
-            {
-                clw_light->p = light->GetPosition();
-                clw_light->intensity = light->GetEmittedRadiance();
-                break;
-            }
-            
-            case ClwScene::kDirectional:
-            {
-                clw_light->d = light->GetDirection();
-                clw_light->intensity = light->GetEmittedRadiance();
-                break;
-            }
-            
-            case ClwScene::kSpot:
-            {
-                clw_light->p = light->GetPosition();
-                clw_light->d = light->GetDirection();
-                clw_light->intensity = light->GetEmittedRadiance();
-            
-                auto cone_shape = static_cast<SpotLight const*>(light)->GetConeShape();
-                clw_light->ia = cone_shape.x;
-                clw_light->oa = cone_shape.y;
-                break;
-            }
-            
-            case ClwScene::kIbl:
-            {
-                // TODO: support this
-                clw_light->multiplier = static_cast<ImageBasedLight const*>(light)->GetMultiplier();
-                auto tex = static_cast<ImageBasedLight const*>(light)->GetTexture();
-                clw_light->tex = tex_collector.GetItemIndex(tex);
-                clw_light->texdiffuse = clw_light->tex;
-                break;
-            }
-            
-            case ClwScene::kArea:
-            {
-                // TODO: optimize this linear search
-                auto shape = static_cast<AreaLight const*>(light)->GetShape();
-
-                std::size_t idx = 0;
-                for (auto iter = scene.CreateShapeIterator(); iter->IsValid(); iter->Next(), ++idx)
-                {
-                    if (iter->ItemAs<Shape const>() == shape)
-                        break;
-                }
-
-                clw_light->shapeidx = static_cast<int>(idx);
-                clw_light->primidx = static_cast<int>(static_cast<AreaLight const*>(light)->GetPrimitiveIdx());
-                break;
-            }
-        
-            
-            default:
-                assert(false);
-            break;
-        }
-    }
-    
-    void SceneTracker::UpdateLights(Scene1 const& scene, Collector& mat_collector, Collector& tex_collector, ClwScene& out) const
-    {
-        std::size_t num_lights_written = 0;
-        
-        auto num_lights = scene.GetNumLights();
-        
-        // Create light buffer if needed
-        if (num_lights > out.lights.GetElementCount())
-        {
-            out.lights = m_context.CreateBuffer<ClwScene::Light>(num_lights, CL_MEM_READ_ONLY);
-        }
-        
-        ClwScene::Light* lights = nullptr;
-        
-        m_context.MapBuffer(0, out.lights, CL_MAP_WRITE, &lights).Wait();
-        
-        std::unique_ptr<Iterator> light_iter(scene.CreateLightIterator());
-        
-        // Serialize
-        {
-            for (;light_iter->IsValid(); light_iter->Next())
-            {
-                WriteLight(scene, light_iter->ItemAs<Light const>(), tex_collector, lights + num_lights_written);
-                ++num_lights_written;
-                
-                // TODO: temporary code
-                // Find and update IBL idx
-                auto ibl = dynamic_cast<ImageBasedLight const*>(light_iter->ItemAs<Light const>());
-                if (ibl)
-                {
-                    out.envmapmul = ibl->GetMultiplier();
-                    out.envmapidx = tex_collector.GetItemIndex(ibl->GetTexture());
-                }
-            }
-        }
-
-        m_context.UnmapBuffer(0, out.lights, lights);
-        
-        out.num_lights = num_lights_written;
-    }
-    
-    
-    // Convert texture format into ClwScene:: types
-    static ClwScene::TextureFormat GetTextureFormat(Texture const* texture)
-    {
-        switch (texture->GetFormat())
-        {
-            case Texture::Format::kRgba8: return ClwScene::TextureFormat::RGBA8;
-            case Texture::Format::kRgba16: return ClwScene::TextureFormat::RGBA16;
-            case Texture::Format::kRgba32: return ClwScene::TextureFormat::RGBA32;
-            default: return ClwScene::TextureFormat::RGBA8;
-        }
-    }
-
-    void SceneTracker::WriteTexture(Texture const* texture, std::size_t data_offset, void* data) const
-    {
-        auto clw_texture = reinterpret_cast<ClwScene::Texture*>(data);
-        
-        auto dim = texture->GetSize();
-        
-        clw_texture->w = dim.x;
-        clw_texture->h = dim.y;
-        clw_texture->fmt = GetTextureFormat(texture);
-        clw_texture->dataoffset = static_cast<int>(data_offset);
-    }
-    
-    void SceneTracker::WriteTextureData(Texture const* texture, void* data) const
-    {
-        auto begin = texture->GetData();
-        auto end = begin + texture->GetSizeInBytes();
-        std::copy(begin, end, static_cast<char*>(data));
-    }
-}
+#include "Scene/scene_tracker.h"
+#include "Scene/scene1.h"
+#include "Scene/camera.h"
+#include "Scene/light.h"
+#include "Scene/shape.h"
+#include "Scene/material.h"
+#include "Scene/texture.h"
+#include "CLW/clwscene.h"
+#include "Scene/Collector/collector.h"
+#include "iterator.h"
+
+#include <chrono>
+#include <memory>
+#include <stack>
+
+using namespace RadeonRays;
+
+
+namespace Baikal
+{
+    SceneTracker::SceneTracker(CLWContext context, int devidx)
+    : m_context(context)
+    {
+        // Get raw CL data out of CLW context
+        cl_device_id id = m_context.GetDevice(devidx).GetID();
+        cl_command_queue queue = m_context.GetCommandQueue(devidx);
+
+        // Create intersection API
+        m_api = CreateFromOpenClContext(m_context, id, queue);
+
+        // Do app specific settings
+#ifdef __APPLE__
+        // Apple runtime has known issue with stacked traversal
+        m_api->SetOption("acc.type", "bvh");
+        m_api->SetOption("bvh.builder", "sah");
+#else
+        m_api->SetOption("acc.type", "fatbvh");
+        m_api->SetOption("bvh.builder", "sah");
+#endif
+    }
+
+    SceneTracker::~SceneTracker()
+    {
+        // Delete API
+        IntersectionApi::Delete(m_api);
+    }
+
+    ClwScene& SceneTracker::CompileScene(Scene1 const& scene, Collector& mat_collector, Collector& tex_collector) const
+    {
+        // The overall approach is:
+        // 1) Check if materials have changed, update collector if yes
+        // 2) Check if textures have changed, update collector if yes
+        // Note, that material are collected from shapes (potentially recursively).
+        // Textures are collected from materials and lights.
+        // As soon as we updated both collectors we have established
+        // correct pointer to buffer index mapping for both materials and textures.
+        // As soon as we have this mapping we are analyzing dirty flags and
+        // updating necessary parts.
+        
+        // We need to make sure collectors are empty before proceeding
+        mat_collector.Clear();
+        tex_collector.Clear();
+        
+        // Create shape and light iterators
+        std::unique_ptr<Iterator> shape_iter(scene.CreateShapeIterator());
+        std::unique_ptr<Iterator> light_iter(scene.CreateLightIterator());
+        
+        // Collect materials from shapes first
+        mat_collector.Collect(shape_iter.get(),
+                              // This function adds all materials to resulting map
+                              // recursively via Material dependency API
+                              [](void const* item) -> std::set<void const*>
+                              {
+                                  // Resulting material set
+                                  std::set<void const*> mats;
+                                  // Material stack
+                                  std::stack<Material const*> material_stack;
+                                  
+                                  // Get material from current shape
+                                  auto shape = reinterpret_cast<Shape const*>(item);
+                                  auto material = shape->GetMaterial();
+                                  
+                                  // Push to stack as an initializer
+                                  material_stack.push(material);
+                                  
+                                  // Drain the stack
+                                  while (!material_stack.empty())
+                                  {
+                                      // Get current material
+                                      Material const* m = material_stack.top();
+                                      material_stack.pop();
+                                      
+                                      // Emplace into the set
+                                      mats.emplace(m);
+                                      
+                                      // Create dependency iterator
+                                      std::unique_ptr<Iterator> mat_iter(m->CreateMaterialIterator());
+                                      
+                                      // Push all dependencies into the stack
+                                      for (;mat_iter->IsValid(); mat_iter->Next())
+                                      {
+                                          material_stack.push(mat_iter->ItemAs<Material const>());
+                                      }
+                                  }
+                                  
+                                  // Return resulting set
+                                  return mats;
+                              });
+        
+        // Commit stuff (we can iterate over it after commit has happened)
+        mat_collector.Commit();
+        
+        // Now we need to collect textures from our materials
+        // Create material iterator
+        std::unique_ptr<Iterator> mat_iter(mat_collector.CreateIterator());
+        
+        // Collect textures from materials
+        tex_collector.Collect(mat_iter.get(),
+                              [](void const* item) -> std::set<void const*>
+                              {
+                                  // Texture set
+                                  std::set<void const*> textures;
+                                  
+                                  auto material = reinterpret_cast<Material const*>(item);
+                                  
+                                  // Create texture dependency iterator
+                                  std::unique_ptr<Iterator> tex_iter(material->CreateTextureIterator());
+                                  
+                                  // Emplace all dependent textures
+                                  for (;tex_iter->IsValid(); tex_iter->Next())
+                                  {
+                                      textures.emplace(tex_iter->ItemAs<Texture const>());
+                                  }
+                                  
+                                  // Return resulting set
+                                  return textures;
+                              });
+        
+        
+        // Collect textures from lights
+        tex_collector.Collect(light_iter.get(),
+                              [](void const* item) -> std::set<void const*>
+                              {
+                                  // Resulting set
+                                  std::set<void const*> textures;
+                                  
+                                  auto light = reinterpret_cast<Light const*>(item);
+                                  
+                                  // Create texture dependency iterator
+                                  std::unique_ptr<Iterator> tex_iter(light->CreateTextureIterator());
+                                  
+                                  // Emplace all dependent textures
+                                  for (;tex_iter->IsValid(); tex_iter->Next())
+                                  {
+                                      textures.emplace(tex_iter->ItemAs<Texture const>());
+                                  }
+
+                                  // Return resulting set
+                                  return textures;
+                              });
+        
+        // Commit textures
+        tex_collector.Commit();
+        
+        // Try to find scene in cache first
+        auto iter = m_scene_cache.find(&scene);
+
+        if (iter == m_scene_cache.cend())
+        {
+            // If not found create scene entry in cache
+            auto res = m_scene_cache.emplace(std::make_pair(&scene, ClwScene()));
+
+            // Recompile all the stuff into cached scene
+            RecompileFull(scene, mat_collector, tex_collector, res.first->second);
+
+            // Load intersector data
+            ReloadIntersector(scene, res.first->second);
+
+            // Set scene as current
+            m_current_scene = &scene;
+            
+            // Drop all dirty flags for the scene
+            scene.ClearDirtyFlags();
+            
+            // Drop dirty flags for materials
+            mat_collector.Finalize([](void const* item)
+                                   {
+                                       auto material = reinterpret_cast<Material const*>(item);
+                                       material->SetDirty(false);
+                                   });
+
+            // Return the scene
+            return res.first->second;
+        }
+        else
+        {
+            // Exctract cached scene entry
+            auto& out = iter->second;
+            auto dirty = scene.GetDirtyFlags();
+            
+            // Check if we have valid camera
+            auto camera = scene.GetCamera();
+            
+            if (!camera)
+            {
+                throw std::runtime_error("No camera in the scene");
+            }
+            
+            // Check if camera parameters have been changed
+            auto camera_changed = camera->IsDirty();
+
+            // Update camera if needed
+            if (dirty & Scene1::kCamera || camera_changed)
+            {
+                UpdateCamera(scene, mat_collector, tex_collector, out);
+                
+                // Drop camera dirty flag
+                camera->SetDirty(false);
+            }
+            
+            {
+                // Check if we have lights in the scene
+                std::unique_ptr<Iterator> light_iter(scene.CreateLightIterator());
+                
+                if (!light_iter->IsValid())
+                {
+                    throw std::runtime_error("No lights in the scene");
+                }
+                
+                
+                // Check if light parameters have been changed
+                bool lights_changed = false;
+                
+                for (;light_iter->IsValid(); light_iter->Next())
+                {
+                    auto light = light_iter->ItemAs<Light const>();
+                    
+                    if (light->IsDirty())
+                    {
+                        lights_changed = true;
+                        break;
+                    }
+                }
+                
+                
+                // Update lights if needed
+                if (dirty & Scene1::kLights || lights_changed)
+                {
+                    UpdateLights(scene, mat_collector, tex_collector, out);
+
+                    // Drop dirty flags for lights
+                    for (light_iter->Reset(); light_iter->IsValid(); light_iter->Next())
+                    {
+                        auto light = light_iter->ItemAs<Light const>();
+                        
+                        light->SetDirty(false);
+                    }
+                }
+            }
+            
+            {
+                // Check if we have shapes in the scene
+                std::unique_ptr<Iterator> shape_iter(scene.CreateShapeIterator());
+                
+                if (!shape_iter->IsValid())
+                {
+                    throw std::runtime_error("No shapes in the scene");
+                }
+                
+                // Check if shape parameters have been changed
+                bool shapes_changed = false;
+                
+                for (;shape_iter->IsValid(); shape_iter->Next())
+                {
+                    auto shape = shape_iter->ItemAs<Shape const>();
+                    
+                    if (shape->IsDirty())
+                    {
+                        shapes_changed = true;
+                        break;
+                    }
+                }
+                
+                // Update shapes if needed
+                if (dirty & Scene1::kShapes || shapes_changed)
+                {
+                    UpdateShapes(scene, mat_collector, tex_collector, out);
+                    
+                    // Drop shape dirty flags
+                    for (;shape_iter->IsValid(); shape_iter->Next())
+                    {
+                        auto shape = shape_iter->ItemAs<Shape const>();
+                        
+                        shape->SetDirty(false);
+                    }
+                }
+            }
+            
+            // If materials need an update, do it.
+            // We are passing material dirty state detection function in there.
+            if (!out.material_bundle ||
+                mat_collector.NeedsUpdate(out.material_bundle.get(),
+                                          [](void const* material)->bool
+                                          {
+                                              auto mat = reinterpret_cast<Material const*>(material);
+                                              return mat->IsDirty();
+                                          }
+                                          ))
+            {
+                UpdateMaterials(scene, mat_collector, tex_collector, out);
+            }
+
+            // If textures need an update, do it.
+            if (tex_collector.GetNumItems() > 0 && (
+                !out.texture_bundle ||
+                tex_collector.NeedsUpdate(out.texture_bundle.get(), [](void const*){return false;})))
+            {
+                UpdateTextures(scene, mat_collector, tex_collector, out);
+            }
+            
+            // Set current scene
+            if (m_current_scene != &scene)
+            {
+                // If we are changing current scene need
+                // to reload the intersector
+                ReloadIntersector(scene, out);
+
+                m_current_scene = &scene;
+            }
+
+            // Make sure to clear dirty flags
+            scene.ClearDirtyFlags();
+            
+            // Clear material dirty flags
+            mat_collector.Finalize([](void const* item)
+                                   {
+                                       auto material = reinterpret_cast<Material const*>(item);
+                                       material->SetDirty(false);
+                                   });
+
+            // Return the scene
+            return out;
+        }
+    }
+
+    void SceneTracker::UpdateCamera(Scene1 const& scene, Collector& mat_collector, Collector& tex_collector, ClwScene& out) const
+    {
+        // TODO: support different camera types here
+        auto camera = static_cast<PerspectiveCamera const*>(scene.GetCamera());
+        
+        // TODO: remove this
+        out.camera_type = camera->GetAperture() > 0.f ? CameraType::kPhysical : CameraType::kDefault;
+
+        // Update camera data
+        ClwScene::Camera* data = nullptr;
+        
+        // Map GPU camera buffer
+        m_context.MapBuffer(0, out.camera, CL_MAP_WRITE, &data).Wait();
+        
+        // Copy camera parameters
+        data->forward = camera->GetForwardVector();
+        data->up = camera->GetUpVector();
+        data->right = camera->GetRightVector();
+        data->p = camera->GetPosition();
+        data->aperture = camera->GetAperture();
+        data->aspect=camera->GetAspectRatio();
+        data->dim = camera->GetSensorSize();
+        data->focal_length = camera->GetFocalLength();
+        data->focus_distance = camera->GetFocusDistance();
+        data->zcap = camera->GetDepthRange();
+        
+        // Unmap camera buffer
+        m_context.UnmapBuffer(0, out.camera, data);
+    }
+
+    void SceneTracker::UpdateShapes(Scene1 const& scene, Collector& mat_collector, Collector& tex_collector, ClwScene& out) const
+    {
+        std::size_t num_vertices = 0;
+        std::size_t num_normals = 0;
+        std::size_t num_uvs = 0;
+        std::size_t num_indices = 0;
+        
+        std::size_t num_vertices_written = 0;
+        std::size_t num_normals_written = 0;
+        std::size_t num_uvs_written = 0;
+        std::size_t num_indices_written = 0;
+        std::size_t num_matids_written = 0;
+        std::size_t num_shapes_written = 0;
+        
+        std::unique_ptr<Iterator> shape_iter(scene.CreateShapeIterator());
+        
+        // Calculate array sizes upfront
+        for (;shape_iter->IsValid(); shape_iter->Next())
+        {
+            auto mesh = shape_iter->ItemAs<Mesh const>();
+            
+            num_vertices += mesh->GetNumVertices();
+            num_normals += mesh->GetNumNormals();
+            num_uvs += mesh->GetNumUVs();
+            num_indices += mesh->GetNumIndices();
+        }
+        
+        // Create CL arrays
+        out.vertices = m_context.CreateBuffer<float3>(num_vertices, CL_MEM_READ_ONLY);
+        out.normals = m_context.CreateBuffer<float3>(num_normals, CL_MEM_READ_ONLY);
+        out.uvs = m_context.CreateBuffer<float2>(num_uvs, CL_MEM_READ_ONLY);
+        out.indices = m_context.CreateBuffer<int>(num_indices, CL_MEM_READ_ONLY);
+        out.shapes = m_context.CreateBuffer<ClwScene::Shape>(scene.GetNumShapes(), CL_MEM_READ_ONLY);
+        out.materialids = m_context.CreateBuffer<int>(num_indices / 3, CL_MEM_READ_ONLY);
+
+        float3* vertices = nullptr;
+        float3* normals = nullptr;
+        float2* uvs = nullptr;
+        int* indices = nullptr;
+        int* matids = nullptr;
+        ClwScene::Shape* shapes = nullptr;
+
+        // Map arrays and prepare to write data
+        m_context.MapBuffer(0, out.vertices, CL_MAP_WRITE, &vertices);
+        m_context.MapBuffer(0, out.normals, CL_MAP_WRITE, &normals);
+        m_context.MapBuffer(0, out.uvs, CL_MAP_WRITE, &uvs);
+        m_context.MapBuffer(0, out.indices, CL_MAP_WRITE, &indices);
+        m_context.MapBuffer(0, out.materialids, CL_MAP_WRITE, &matids);
+        m_context.MapBuffer(0, out.shapes, CL_MAP_WRITE, &shapes).Wait();
+        
+        shape_iter->Reset();
+        for (;shape_iter->IsValid(); shape_iter->Next())
+        {
+            // TODO: support instances here
+            auto mesh = shape_iter->ItemAs<Mesh const>();
+            
+            // Get pointers data
+            auto mesh_vertex_array = mesh->GetVertices();
+            auto mesh_num_vertices = mesh->GetNumVertices();
+            
+            auto mesh_normal_array = mesh->GetNormals();
+            auto mesh_num_normals = mesh->GetNumNormals();
+            
+            auto mesh_uv_array = mesh->GetUVs();
+            auto mesh_num_uvs = mesh->GetNumUVs();
+            
+            auto mesh_index_array = mesh->GetIndices();
+            auto mesh_num_indices = mesh->GetNumIndices();
+
+            // Prepare shape descriptor
+            ClwScene::Shape shape;
+            shape.numprims = static_cast<int>(mesh_num_indices / 3);
+            shape.startvtx = static_cast<int>(num_vertices_written);
+            shape.numvertices = static_cast<int>(mesh_num_vertices);
+            shape.startidx = static_cast<int>(num_indices_written);
+            shape.m0 = float4(1.0f, 0.f, 0.f, 0.f);
+            shape.m1 = float4(0.0f, 1.f, 0.f, 0.f);
+            shape.m2 = float4(0.0f, 0.f, 1.f, 0.f);
+            shape.m3 = float4(0.0f, 0.f, 0.f, 1.f);
+            shape.linearvelocity = float3(0.0f, 0.f, 0.f);
+            shape.angularvelocity = float3(0.f, 0.f, 0.f, 1.f);
+
+            std::copy(mesh_vertex_array, mesh_vertex_array + mesh_num_vertices, vertices + num_vertices_written);
+            num_vertices_written += mesh_num_vertices;
+
+            std::copy(mesh_normal_array, mesh_normal_array + mesh_num_normals, normals + num_normals_written);
+            num_normals_written += mesh_num_normals;
+
+            std::copy(mesh_uv_array, mesh_uv_array + mesh_num_uvs, uvs + num_uvs_written);
+            num_uvs_written += mesh_num_uvs;
+
+            std::copy(mesh_index_array, mesh_index_array + mesh_num_indices, indices + num_indices_written);
+            num_indices_written += mesh_num_indices;
+
+            shapes[num_shapes_written] = shape;
+            ++num_shapes_written;
+
+            auto matidx = mat_collector.GetItemIndex(mesh->GetMaterial());
+            std::fill(matids + num_matids_written, matids + num_matids_written + mesh_num_indices / 3, matidx);
+
+            num_matids_written += mesh_num_indices / 3;
+        }
+
+        m_context.UnmapBuffer(0, out.vertices, vertices);
+        m_context.UnmapBuffer(0, out.normals, normals);
+        m_context.UnmapBuffer(0, out.uvs, uvs);
+        m_context.UnmapBuffer(0, out.indices, indices);
+        m_context.UnmapBuffer(0, out.materialids, matids);
+        m_context.UnmapBuffer(0, out.shapes, shapes).Wait();
+    }
+
+    void SceneTracker::UpdateMaterials(Scene1 const& scene, Collector& mat_collector, Collector& tex_collector, ClwScene& out) const
+    {
+            // Get new buffer size
+            std::size_t mat_buffer_size = mat_collector.GetNumItems();
+            
+            // Recreate material buffer if it needs resize
+            if (mat_buffer_size > out.materials.GetElementCount())
+            {
+                // Create material buffer
+                out.materials = m_context.CreateBuffer<ClwScene::Material>(mat_buffer_size, CL_MEM_READ_ONLY);
+            }
+        
+            ClwScene::Material* materials = nullptr;
+            std::size_t num_materials_written = 0;
+            
+            // Map GPU materials buffer
+            m_context.MapBuffer(0, out.materials, CL_MAP_WRITE, &materials).Wait();
+            
+            // Serialize
+            {
+                // Update material bundle first to be able to track differences
+                out.material_bundle.reset(mat_collector.CreateBundle());
+                
+                // Create material iterator
+                std::unique_ptr<Iterator> mat_iter(mat_collector.CreateIterator());
+                
+                // Iterate and serialize
+                for (;mat_iter->IsValid(); mat_iter->Next())
+                {
+                    WriteMaterial(mat_iter->ItemAs<Material const>(), mat_collector, tex_collector, materials + num_materials_written);
+                    ++num_materials_written;
+                }
+            }
+            
+            // Unmap material buffer
+            m_context.UnmapBuffer(0, out.materials, materials);
+    }
+
+    void SceneTracker::RecompileFull(Scene1 const& scene, Collector& mat_collector, Collector& tex_collector, ClwScene& out) const
+    {
+        // This is usually unnecessary, but just in case we reuse "out" parameter here
+        for (auto& s : out.isect_shapes)
+        {
+            m_api->DeleteShape(s);
+        }
+
+        out.isect_shapes.clear();
+
+        // Create camera buffer
+        out.camera = m_context.CreateBuffer<ClwScene::Camera>(1, CL_MEM_READ_ONLY);
+        
+        UpdateCamera(scene, mat_collector, tex_collector, out);
+        
+        UpdateLights(scene, mat_collector, tex_collector, out);
+
+        UpdateShapes(scene, mat_collector, tex_collector, out);
+        
+        UpdateMaterials(scene, mat_collector, tex_collector, out);
+        
+        UpdateTextures(scene, mat_collector, tex_collector, out);
+        
+    
+        //Volume vol = 
+        
+        // Temporary code
+        ClwScene::Volume vol = {(ClwScene::VolumeType)1, (ClwScene::PhaseFunction)0, 0, 0, {0.09f, 0.09f, 0.09f}, {0.1f, 0.1f, 0.1f}, {0.0f, 0.0f, 0.0f}};
+
+        out.volumes = m_context.CreateBuffer<ClwScene::Volume>(1, CL_MEM_READ_ONLY | CL_MEM_COPY_HOST_PTR, &vol);
+
+        std::unique_ptr<Iterator> shape_iter(scene.CreateShapeIterator());
+        
+        // Enumerate all shapes in the scene
+        // and submit to RadeonRays API
+        int id = 1;
+        for (;shape_iter->IsValid(); shape_iter->Next())
+        {
+            RadeonRays::Shape* shape = nullptr;
+            
+            auto mesh = shape_iter->ItemAs<Mesh const>();
+
+            shape = m_api->CreateMesh(
+                                      // Vertices starting from the first one
+                                      (float*)mesh->GetVertices(),
+                                      // Number of vertices
+                                      static_cast<int>(mesh->GetNumVertices()),
+                                      // Stride
+                                      sizeof(float3),
+                                      // TODO: make API signature const
+                                      reinterpret_cast<int const*>(mesh->GetIndices()),
+                                      // Index stride
+                                      0,
+                                      // All triangles
+                                      nullptr,
+                                      // Number of primitives
+                                      static_cast<int>(mesh->GetNumIndices() / 3)
+                                      );
+            
+            // TODO: support this
+
+            //shape->SetLinearVelocity(scene.shapes_[i].linearvelocity);
+
+            //shape->SetAngularVelocity(scene.shapes_[i].angularvelocity);
+
+            //shape->SetTransform(scene.shapes_[i].m, inverse(scene.shapes_[i].m));
+
+            shape->SetId(id++);
+
+            out.isect_shapes.push_back(shape);
+        }
+    }
+
+    void SceneTracker::ReloadIntersector(Scene1 const& scene, ClwScene& inout) const
+    {
+        m_api->DetachAll();
+
+        for (auto& s : inout.isect_shapes)
+        {
+            m_api->AttachShape(s);
+        }
+
+        m_api->Commit();
+    }
+
+    void SceneTracker::UpdateTextures(Scene1 const& scene, Collector& mat_collector, Collector& tex_collector, ClwScene& out) const
+    {
+        // Get new buffer size
+        std::size_t tex_buffer_size = tex_collector.GetNumItems();
+        std::size_t tex_data_buffer_size = 0;
+        
+        if (tex_buffer_size == 0)
+        {
+            out.textures = m_context.CreateBuffer<ClwScene::Texture>(1, CL_MEM_READ_ONLY);
+            out.texturedata = m_context.CreateBuffer<char>(1, CL_MEM_READ_ONLY);
+            return;
+        }
+        
+        // Recreate material buffer if it needs resize
+        if (tex_buffer_size > out.textures.GetElementCount())
+        {
+            // Create material buffer
+            out.textures = m_context.CreateBuffer<ClwScene::Texture>(tex_buffer_size, CL_MEM_READ_ONLY);
+        }
+        
+        ClwScene::Texture* textures = nullptr;
+        std::size_t num_textures_written = 0;
+        
+        // Map GPU materials buffer
+        m_context.MapBuffer(0, out.textures, CL_MAP_WRITE, &textures).Wait();
+        
+        // Update material bundle first to be able to track differences
+        out.texture_bundle.reset(tex_collector.CreateBundle());
+        
+        // Create material iterator
+        std::unique_ptr<Iterator> tex_iter(tex_collector.CreateIterator());
+        
+        // Iterate and serialize
+        for (;tex_iter->IsValid(); tex_iter->Next())
+        {
+            auto tex = tex_iter->ItemAs<Texture const>();
+            
+            WriteTexture(tex, tex_data_buffer_size, textures + num_textures_written);
+            
+            ++num_textures_written;
+            
+            tex_data_buffer_size += tex->GetSizeInBytes();
+        }
+        
+        // Unmap material buffer
+        m_context.UnmapBuffer(0, out.textures, textures);
+        
+        // Recreate material buffer if it needs resize
+        if (tex_data_buffer_size > out.texturedata.GetElementCount())
+        {
+            // Create material buffer
+            out.texturedata = m_context.CreateBuffer<char>(tex_data_buffer_size, CL_MEM_READ_ONLY);
+        }
+        
+        char* data = nullptr;
+        std::size_t num_bytes_written = 0;
+        
+        tex_iter->Reset();
+        
+        // Map GPU materials buffer
+        m_context.MapBuffer(0, out.texturedata, CL_MAP_WRITE, &data).Wait();
+        
+        // Write texture data for all textures
+        for (;tex_iter->IsValid(); tex_iter->Next())
+        {
+            auto tex = tex_iter->ItemAs<Texture const>();
+            
+            WriteTextureData(tex, data + num_bytes_written);
+            
+            num_bytes_written += tex->GetSizeInBytes();
+        }
+
+        // Unmap material buffer
+        m_context.UnmapBuffer(0, out.texturedata, data);
+    }
+    
+    // Convert Material:: types to ClwScene:: types
+    static ClwScene::Bxdf GetMaterialType(Material const* material)
+    {
+        // Distinguish between single bxdf materials and compound ones
+        if (auto bxdf = dynamic_cast<SingleBxdf const*>(material))
+        {
+            switch (bxdf->GetBxdfType())
+            {
+                case SingleBxdf::BxdfType::kZero: return ClwScene::Bxdf::kZero;
+                case SingleBxdf::BxdfType::kLambert: return ClwScene::Bxdf::kLambert;
+                case SingleBxdf::BxdfType::kEmissive: return ClwScene::Bxdf::kEmissive;
+                case SingleBxdf::BxdfType::kPassthrough: return ClwScene::Bxdf::kPassthrough;
+                case SingleBxdf::BxdfType::kTranslucent: return ClwScene::Bxdf::kTranslucent;
+                case SingleBxdf::BxdfType::kIdealReflect: return ClwScene::Bxdf::kIdealReflect;
+                case SingleBxdf::BxdfType::kIdealRefract: return ClwScene::Bxdf::kIdealRefract;
+                case SingleBxdf::BxdfType::kMicrofacetGGX: return ClwScene::Bxdf::kMicrofacetGGX;
+                case SingleBxdf::BxdfType::kMicrofacetBeckmann: return ClwScene::Bxdf::kMicrofacetBeckmann;
+                case SingleBxdf::BxdfType::kMicrofacetRefractionGGX: return ClwScene::Bxdf::kMicrofacetRefractionGGX;
+                case SingleBxdf::BxdfType::kMicrofacetRefractionBeckmann: return ClwScene::Bxdf::kMicrofacetRefractionBeckmann;
+            }
+        }
+        else if (auto mat = dynamic_cast<MultiBxdf const*>(material))
+        {
+            switch (mat->GetType())
+            {
+                case MultiBxdf::Type::kMix: return ClwScene::Bxdf::kMix;
+                case MultiBxdf::Type::kLayered: return ClwScene::Bxdf::kLayered;
+                case MultiBxdf::Type::kFresnelBlend: return ClwScene::Bxdf::kFresnelBlend;
+            }
+        }
+        else
+        {
+            return ClwScene::Bxdf::kZero;
+        }
+    }
+    
+    void SceneTracker::WriteMaterial(Material const* material, Collector& mat_collector, Collector& tex_collector, void* data) const
+    {
+        auto clw_material = reinterpret_cast<ClwScene::Material*>(data);
+        
+        // Convert material type and sidedness
+        auto type = GetMaterialType(material);
+        
+        clw_material->type = type;
+        clw_material->twosided = material->IsTwoSided() ? 1 : 0;
+        
+        switch (type)
+        {
+            case ClwScene::Bxdf::kZero:
+                clw_material->kx = RadeonRays::float4();
+                break;
+               
+            // We need to convert roughness for the following materials
+            case ClwScene::Bxdf::kMicrofacetGGX:
+            case ClwScene::Bxdf::kMicrofacetBeckmann:
+            case ClwScene::Bxdf::kMicrofacetRefractionGGX:
+            case ClwScene::Bxdf::kMicrofacetRefractionBeckmann:
+            {
+                Material::InputValue value = material->GetInputValue("roughness");
+                
+                if (value.type == Material::InputType::kFloat4)
+                {
+                    clw_material->ns = value.float_value.x;
+                    clw_material->nsmapidx = -1;
+                }
+                else if (value.type == Material::InputType::kTexture)
+                {
+                    clw_material->nsmapidx = value.tex_value ? tex_collector.GetItemIndex(value.tex_value) : -1;
+                }
+                else
+                {
+                    // TODO: should not happen
+                    assert(false);
+                }
+                
+                // Intentionally missing break here
+            }
+
+            // For the rest we need to conver albedo, normal map, fresnel factor, ior
+            case ClwScene::Bxdf::kLambert:
+            case ClwScene::Bxdf::kEmissive:
+            case ClwScene::Bxdf::kPassthrough:
+            case ClwScene::Bxdf::kTranslucent:
+            case ClwScene::Bxdf::kIdealRefract:
+            case ClwScene::Bxdf::kIdealReflect:
+            {
+                Material::InputValue value = material->GetInputValue("albedo");
+                
+                if (value.type == Material::InputType::kFloat4)
+                {
+                    clw_material->kx = value.float_value;
+                    clw_material->kxmapidx = -1;
+                }
+                else if (value.type == Material::InputType::kTexture)
+                {
+                    clw_material->kxmapidx = value.tex_value ? tex_collector.GetItemIndex(value.tex_value) : -1;
+                }
+                else
+                {
+                    // TODO: should not happen
+                    assert(false);
+                }
+                
+                value = material->GetInputValue("normal");
+                
+                if (value.type == Material::InputType::kTexture)
+                {
+                    clw_material->nmapidx = value.tex_value ? tex_collector.GetItemIndex(value.tex_value) : -1;
+                }
+                else
+                {
+                    clw_material->nmapidx = -1;
+                }
+                
+                value = material->GetInputValue("fresnel");
+                
+                if (value.type == Material::InputType::kFloat4)
+                {
+                    clw_material->fresnel = value.float_value.x > 0 ? 1.f : 0.f;
+                }
+                else
+                {
+                    clw_material->fresnel = 0.f;
+                }
+                
+                value = material->GetInputValue("ior");
+                
+                if (value.type == Material::InputType::kFloat4)
+                {
+                    clw_material->ni = value.float_value.x;
+                }
+                else
+                {
+                    clw_material->ni = 1.f;
+                }
+                
+                value = material->GetInputValue("roughness");
+                
+                if (value.type == Material::InputType::kFloat4)
+                {
+                    clw_material->ns = value.float_value.x;
+                }
+                else
+                {
+                    clw_material->ns = 0.99f;
+                }
+                
+                break;
+            }
+             
+            // For compound materials we need to convert dependencies
+            // and weights.
+            case ClwScene::Bxdf::kMix:
+            case ClwScene::Bxdf::kFresnelBlend:
+            {
+                Material::InputValue value0 = material->GetInputValue("base_material");
+                Material::InputValue value1 = material->GetInputValue("top_material");
+                
+                if (value0.type == Material::InputType::kMaterial &&
+                    value1.type == Material::InputType::kMaterial)
+                {
+                    clw_material->brdfbaseidx = mat_collector.GetItemIndex(value0.mat_value);
+                    clw_material->brdftopidx = mat_collector.GetItemIndex(value1.mat_value);
+                }
+                else
+                {
+                    // Should not happen
+                    assert(false);
+                }
+                
+                if (type == ClwScene::Bxdf::kMix)
+                {
+                    clw_material->fresnel = 0.f;
+                    
+                    Material::InputValue value = material->GetInputValue("weight");
+                    
+                    if (value.type == Material::InputType::kTexture)
+                    {
+                        clw_material->nsmapidx = tex_collector.GetItemIndex(value.tex_value);
+                    }
+                    else
+                    {
+                        clw_material->nsmapidx = -1;
+                        clw_material->ns = value.float_value.x;
+                    }
+                }
+                else
+                {
+                    clw_material->fresnel = 1.f;
+                    
+                    Material::InputValue value = material->GetInputValue("ior");
+                    
+                    if (value.type == Material::InputType::kFloat4)
+                    {
+                        clw_material->ni = value.float_value.x;
+                    }
+                    else
+                    {
+                        // Should not happen
+                        assert(false);
+                    }
+                }
+            }
+                
+            default:
+                break;
+        }
+        
+        material->SetDirty(false);
+    }
+    
+    // Convert Light:: types to ClwScene:: types
+    static int GetLightType(Light const* light)
+    {
+        
+        if (dynamic_cast<PointLight const*>(light))
+        {
+            return ClwScene::kPoint;
+        }
+        else if (dynamic_cast<DirectionalLight const*>(light))
+        {
+            return ClwScene::kDirectional;
+        }
+        else if (dynamic_cast<SpotLight const*>(light))
+        {
+            return ClwScene::kSpot;
+        }
+        else if (dynamic_cast<ImageBasedLight const*>(light))
+        {
+            return ClwScene::kIbl;
+        }
+        else
+        {
+            return ClwScene::LightType::kArea;
+        }
+    }
+    
+    void SceneTracker::WriteLight(Scene1 const& scene, Light const* light, Collector& tex_collector, void* data) const
+    {
+        auto clw_light = reinterpret_cast<ClwScene::Light*>(data);
+        
+        auto type = GetLightType(light);
+        
+        clw_light->type = type;
+        
+        switch (type)
+        {
+            case ClwScene::kPoint:
+            {
+                clw_light->p = light->GetPosition();
+                clw_light->intensity = light->GetEmittedRadiance();
+                break;
+            }
+            
+            case ClwScene::kDirectional:
+            {
+                clw_light->d = light->GetDirection();
+                clw_light->intensity = light->GetEmittedRadiance();
+                break;
+            }
+            
+            case ClwScene::kSpot:
+            {
+                clw_light->p = light->GetPosition();
+                clw_light->d = light->GetDirection();
+                clw_light->intensity = light->GetEmittedRadiance();
+            
+                auto cone_shape = static_cast<SpotLight const*>(light)->GetConeShape();
+                clw_light->ia = cone_shape.x;
+                clw_light->oa = cone_shape.y;
+                break;
+            }
+            
+            case ClwScene::kIbl:
+            {
+                // TODO: support this
+                clw_light->multiplier = static_cast<ImageBasedLight const*>(light)->GetMultiplier();
+                auto tex = static_cast<ImageBasedLight const*>(light)->GetTexture();
+                clw_light->tex = tex_collector.GetItemIndex(tex);
+                clw_light->texdiffuse = clw_light->tex;
+                break;
+            }
+            
+            case ClwScene::kArea:
+            {
+                // TODO: optimize this linear search
+                auto shape = static_cast<AreaLight const*>(light)->GetShape();
+
+                std::size_t idx = 0;
+                for (auto iter = scene.CreateShapeIterator(); iter->IsValid(); iter->Next(), ++idx)
+                {
+                    if (iter->ItemAs<Shape const>() == shape)
+                        break;
+                }
+
+                clw_light->shapeidx = static_cast<int>(idx);
+                clw_light->primidx = static_cast<int>(static_cast<AreaLight const*>(light)->GetPrimitiveIdx());
+                break;
+            }
+        
+            
+            default:
+                assert(false);
+            break;
+        }
+    }
+    
+    void SceneTracker::UpdateLights(Scene1 const& scene, Collector& mat_collector, Collector& tex_collector, ClwScene& out) const
+    {
+        std::size_t num_lights_written = 0;
+        
+        auto num_lights = scene.GetNumLights();
+        
+        // Create light buffer if needed
+        if (num_lights > out.lights.GetElementCount())
+        {
+            out.lights = m_context.CreateBuffer<ClwScene::Light>(num_lights, CL_MEM_READ_ONLY);
+        }
+        
+        ClwScene::Light* lights = nullptr;
+        
+        m_context.MapBuffer(0, out.lights, CL_MAP_WRITE, &lights).Wait();
+        
+        std::unique_ptr<Iterator> light_iter(scene.CreateLightIterator());
+        
+        // Serialize
+        {
+            for (;light_iter->IsValid(); light_iter->Next())
+            {
+                WriteLight(scene, light_iter->ItemAs<Light const>(), tex_collector, lights + num_lights_written);
+                ++num_lights_written;
+                
+                // TODO: temporary code
+                // Find and update IBL idx
+                auto ibl = dynamic_cast<ImageBasedLight const*>(light_iter->ItemAs<Light const>());
+                if (ibl)
+                {
+                    out.envmapmul = ibl->GetMultiplier();
+                    out.envmapidx = tex_collector.GetItemIndex(ibl->GetTexture());
+                }
+            }
+        }
+
+        m_context.UnmapBuffer(0, out.lights, lights);
+        
+        out.num_lights = num_lights_written;
+    }
+    
+    
+    // Convert texture format into ClwScene:: types
+    static ClwScene::TextureFormat GetTextureFormat(Texture const* texture)
+    {
+        switch (texture->GetFormat())
+        {
+            case Texture::Format::kRgba8: return ClwScene::TextureFormat::RGBA8;
+            case Texture::Format::kRgba16: return ClwScene::TextureFormat::RGBA16;
+            case Texture::Format::kRgba32: return ClwScene::TextureFormat::RGBA32;
+            default: return ClwScene::TextureFormat::RGBA8;
+        }
+    }
+
+    void SceneTracker::WriteTexture(Texture const* texture, std::size_t data_offset, void* data) const
+    {
+        auto clw_texture = reinterpret_cast<ClwScene::Texture*>(data);
+        
+        auto dim = texture->GetSize();
+        
+        clw_texture->w = dim.x;
+        clw_texture->h = dim.y;
+        clw_texture->fmt = GetTextureFormat(texture);
+        clw_texture->dataoffset = static_cast<int>(data_offset);
+    }
+    
+    void SceneTracker::WriteTextureData(Texture const* texture, void* data) const
+    {
+        auto begin = texture->GetData();
+        auto end = begin + texture->GetSizeInBytes();
+        std::copy(begin, end, static_cast<char*>(data));
+    }
+}