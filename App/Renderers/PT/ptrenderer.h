/**********************************************************************
Copyright (c) 2016 Advanced Micro Devices, Inc. All rights reserved.

Permission is hereby granted, free of charge, to any person obtaining a copy
of this software and associated documentation files (the "Software"), to deal
in the Software without restriction, including without limitation the rights
to use, copy, modify, merge, publish, distribute, sublicense, and/or sell
copies of the Software, and to permit persons to whom the Software is
furnished to do so, subject to the following conditions:

The above copyright notice and this permission notice shall be included in
all copies or substantial portions of the Software.

THE SOFTWARE IS PROVIDED "AS IS", WITHOUT WARRANTY OF ANY KIND, EXPRESS OR
IMPLIED, INCLUDING BUT NOT LIMITED TO THE WARRANTIES OF MERCHANTABILITY,
FITNESS FOR A PARTICULAR PURPOSE AND NONINFRINGEMENT.  IN NO EVENT SHALL THE
AUTHORS OR COPYRIGHT HOLDERS BE LIABLE FOR ANY CLAIM, DAMAGES OR OTHER
LIABILITY, WHETHER IN AN ACTION OF CONTRACT, TORT OR OTHERWISE, ARISING FROM,
OUT OF OR IN CONNECTION WITH THE SOFTWARE OR THE USE OR OTHER DEALINGS IN
THE SOFTWARE.
********************************************************************/
#pragma once

#include "math/int2.h"
#include "Core/renderer.h"
#include "CLW/clwscene.h"
#include "CLW/clw_scene_controller.h"

#include "CLW.h"


namespace Baikal
{
    class ClwOutput;
    struct ClwScene;
    class SceneTracker;

    ///< Renderer implementation
    class PtRenderer : public Renderer
    {
    public:
        // Constructor
        PtRenderer(CLWContext context, int devidx, int num_bounces);
        // Destructor
        ~PtRenderer();

        // Renderer overrides
        // Create output
        Output* CreateOutput(std::uint32_t w, std::uint32_t h) const override;
        // Delete output
        void DeleteOutput(Output* output) const override;
        // Clear output
        void Clear(RadeonRays::float3 const& val, Output& output) const override;
        // Render the scene into the output
        void Render(Scene1 const& scene) override;
        // Set output
        void SetOutput(OutputType type, Output* output) override;
        // Set number of light bounces
        void SetNumBounces(int num_bounces);
        // Interop function
        CLWKernel GetCopyKernel();
        // Add function
        CLWKernel GetAccumulateKernel();

        // Run render benchmark
        void RunBenchmark(Scene1 const& scene, std::uint32_t num_passes, BenchmarkStats& stats) override;

    protected:
        // Resize output-dependent buffers
        void ResizeWorkingSet(Output const& output);
        // Generate rays
<<<<<<< HEAD
        void GeneratePrimaryRays(ClwScene const& scene, Output const& output);
=======
        void GeneratePrimaryRays(ClwScene const& scene, int2 const& tile_size);
>>>>>>> 21d1c849
        // Shade first hit
        void ShadeSurface(ClwScene const& scene, int pass, int2 const& tile_size);
        // Evaluate volume
        void EvaluateVolume(ClwScene const& scene, int pass, int2 const& tile_size);
        // Handle missing rays
        void ShadeMiss(ClwScene const& scene, int pass, int2 const& tile_size);
        // Gather light samples and account for visibility
        void GatherLightSamples(ClwScene const& scene, int pass, int2 const& tile_size);
        // Restore pixel indices after compaction
        void RestorePixelIndices(int pass, int2 const& tile_size);
        // Convert intersection info to compaction predicate
        void FilterPathStream(int pass, int2 const& tile_size);
        // Integrate volume
        void ShadeVolume(ClwScene const& scene, int pass, int2 const& tile_size);
        // Shade background
<<<<<<< HEAD
        void ShadeBackground(ClwScene const& scene, int pass);
        // Fill arbitrary output values
        void FillAOVs(ClwScene const& scene);
=======
        void ShadeBackground(ClwScene const& scene, int pass, int2 const& tile_size);
>>>>>>> 21d1c849

    public:
        // CL context
        CLWContext m_context;
        // Scene tracker
        ClwSceneController m_scene_controller;

        // GPU data
        struct PathState;
        struct RenderData;

        std::unique_ptr<RenderData> m_render_data;

        // Intersector data
        std::vector<RadeonRays::Shape*> m_shapes;

        // Vidmem usage
        // Working set
        size_t m_vidmemws;

    private:
        std::uint32_t m_num_bounces;
        mutable std::uint32_t m_framecnt;
    };

}<|MERGE_RESOLUTION|>--- conflicted
+++ resolved
@@ -53,6 +53,8 @@
         void Clear(RadeonRays::float3 const& val, Output& output) const override;
         // Render the scene into the output
         void Render(Scene1 const& scene) override;
+		// Render single tile
+		void RenderTile(Scene1 const& scene, RadeonRays::int2 const& tile_origin, RadeonRays::int2 const& tile_size) override;
         // Set output
         void SetOutput(OutputType type, Output* output) override;
         // Set number of light bounces
@@ -69,11 +71,7 @@
         // Resize output-dependent buffers
         void ResizeWorkingSet(Output const& output);
         // Generate rays
-<<<<<<< HEAD
-        void GeneratePrimaryRays(ClwScene const& scene, Output const& output);
-=======
-        void GeneratePrimaryRays(ClwScene const& scene, int2 const& tile_size);
->>>>>>> 21d1c849
+        void GeneratePrimaryRays(ClwScene const& scene, Output const& output, int2 const& tile_size);
         // Shade first hit
         void ShadeSurface(ClwScene const& scene, int pass, int2 const& tile_size);
         // Evaluate volume
@@ -89,13 +87,13 @@
         // Integrate volume
         void ShadeVolume(ClwScene const& scene, int pass, int2 const& tile_size);
         // Shade background
-<<<<<<< HEAD
-        void ShadeBackground(ClwScene const& scene, int pass);
-        // Fill arbitrary output values
-        void FillAOVs(ClwScene const& scene);
-=======
         void ShadeBackground(ClwScene const& scene, int pass, int2 const& tile_size);
->>>>>>> 21d1c849
+		// Fill necessary AOVs
+		void FillAOVs(ClwScene const& scene, int2 const& tile_origin, int2 const& tile_size);
+		// Generate index domain
+		void GenerateTileDomain(int2 const& output_size, int2 const& tile_origin, int2 const& tile_size, int2 const& subtile_size);
+		// Find non-zero AOV
+		Output* FindFirstNonZeroOutput(bool include_color = true) const;
 
     public:
         // CL context
