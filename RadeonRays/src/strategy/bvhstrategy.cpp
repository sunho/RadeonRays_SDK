/**********************************************************************
Copyright (c) 2016 Advanced Micro Devices, Inc. All rights reserved.

Permission is hereby granted, free of charge, to any person obtaining a copy
of this software and associated documentation files (the "Software"), to deal
in the Software without restriction, including without limitation the rights
to use, copy, modify, merge, publish, distribute, sublicense, and/or sell
copies of the Software, and to permit persons to whom the Software is
furnished to do so, subject to the following conditions:

The above copyright notice and this permission notice shall be included in
all copies or substantial portions of the Software.

THE SOFTWARE IS PROVIDED "AS IS", WITHOUT WARRANTY OF ANY KIND, EXPRESS OR
IMPLIED, INCLUDING BUT NOT LIMITED TO THE WARRANTIES OF MERCHANTABILITY,
FITNESS FOR A PARTICULAR PURPOSE AND NONINFRINGEMENT.  IN NO EVENT SHALL THE
AUTHORS OR COPYRIGHT HOLDERS BE LIABLE FOR ANY CLAIM, DAMAGES OR OTHER
LIABILITY, WHETHER IN AN ACTION OF CONTRACT, TORT OR OTHERWISE, ARISING FROM,
OUT OF OR IN CONNECTION WITH THE SOFTWARE OR THE USE OR OTHER DEALINGS IN
THE SOFTWARE.
********************************************************************/
#include "bvhstrategy.h"

#include "../accelerator/bvh.h"
#include "../accelerator/split_bvh.h"
#include "../primitive/mesh.h"
#include "../primitive/instance.h"
#include "../world/world.h"

#include "../translator/plain_bvh_translator.h"

#include "device.h"
#include "executable.h"
#include <algorithm>

// Preferred work group size for Radeon devices
static int const kWorkGroupSize = 64;

namespace RadeonRays
{
<<<<<<< HEAD
	struct BvhStrategy::ShapeData
	{
		// Shape ID
		Id id;
		// Index of root bvh node
		int bvhidx;
		// Shape mask
		int mask;
		int padding1;

		// Transform
		matrix minv;
		// Motion blur data
		float3 linearvelocity;
		// Angular veocity (quaternion)
		quaternion angularvelocity;
	};

	struct BvhStrategy::GpuData
	{
		// Device
		Calc::Device* device;
		// BVH nodes
		Calc::Buffer* bvh;
		// Vertex positions
		Calc::Buffer* vertices;
		// Indices
		Calc::Buffer* faces;
		// Shape IDs
		Calc::Buffer* shapes;
		// Counter
		Calc::Buffer* raycnt;

		Calc::Executable* executable;
		Calc::Function* isect_func;
		Calc::Function* occlude_func;
		Calc::Function* isect_indirect_func;
		Calc::Function* occlude_indirect_func;

		GpuData(Calc::Device* d)
			: device(d)
			, bvh(nullptr)
			, vertices(nullptr)
			, faces(nullptr)
			, shapes(nullptr)
			, raycnt(nullptr)
			, executable(nullptr)
		{
		}

		~GpuData()
		{
			device->DeleteBuffer(bvh);
			device->DeleteBuffer(vertices);
			device->DeleteBuffer(faces);
			device->DeleteBuffer(shapes);
			device->DeleteBuffer(raycnt);
			if (executable)
			{
				executable->DeleteFunction(isect_func);
				executable->DeleteFunction(occlude_func);
				executable->DeleteFunction(isect_indirect_func);
				executable->DeleteFunction(occlude_indirect_func);
				device->DeleteExecutable(executable);
			}
		}
	};

	BvhStrategy::BvhStrategy(Calc::Device* device)
		: Strategy(device)
		, m_gpudata(new GpuData(device))
		, m_bvh(nullptr)
	{
#ifndef RR_EMBED_KERNELS
		if ( device->GetPlatform() == Calc::Platform::kOpenCL )
		{
			char const* headers[] = { "../RadeonRays/src/kernels/CL/common.cl" };

			int numheaders = sizeof( headers ) / sizeof( char const* );
=======
    struct BvhStrategy::ShapeData
    {
        // Transform
        matrix minv;
        // Motion blur data
        float3 linearvelocity;
        // Angular veocity (quaternion)
        quaternion angularvelocity;
        // Shape ID
        Id id;
        // Index of root bvh node
        int bvhidx;
        // Shape mask
        int mask;
        int padding1;
    };

    struct BvhStrategy::GpuData
    {
        // Device
        Calc::Device* device;
        // BVH nodes
        Calc::Buffer* bvh;
        // Vertex positions
        Calc::Buffer* vertices;
        // Indices
        Calc::Buffer* faces;
        // Shape IDs
        Calc::Buffer* shapes;
        // Counter
        Calc::Buffer* raycnt;

        Calc::Executable* executable;
        Calc::Function* isect_func;
        Calc::Function* occlude_func;
        Calc::Function* isect_indirect_func;
        Calc::Function* occlude_indirect_func;

        GpuData(Calc::Device* d)
            : device(d)
            , bvh(nullptr)
            , vertices(nullptr)
            , faces(nullptr)
            , shapes(nullptr)
            , raycnt(nullptr)
        {
        }

        ~GpuData()
        {
            device->DeleteBuffer(bvh);
            device->DeleteBuffer(vertices);
            device->DeleteBuffer(faces);
            device->DeleteBuffer(shapes);
            device->DeleteBuffer(raycnt);
            executable->DeleteFunction(isect_func);
            executable->DeleteFunction(occlude_func);
            executable->DeleteFunction(isect_indirect_func);
            executable->DeleteFunction(occlude_indirect_func);
            device->DeleteExecutable(executable);
        }
    };

    BvhStrategy::BvhStrategy(Calc::Device* device)
        : Strategy(device)
        , m_gpudata(new GpuData(device))
        , m_bvh(nullptr)
    {
#ifndef FR_EMBED_KERNELS
        char const* headers[] = { "../RadeonRays/src/kernel/CL/common.cl" };

        int numheaders = sizeof(headers) / sizeof(char const*);

        m_gpudata->executable = m_device->CompileExecutable("../RadeonRays/src/kernel/CL/bvh.cl", headers, numheaders);
>>>>>>> 9cd15faf

			m_gpudata->executable = m_device->CompileExecutable( "../RadeonRays/src/kernels/CL/bvh.cl", headers, numheaders );
		}
		else
		{
			assert( device->GetPlatform() == Calc::Platform::kVulkan );
			m_gpudata->executable = m_device->CompileExecutable( "../RadeonRays/src/kernels/GLSL/bvh.comp", nullptr, 0 );
		}
#else
<<<<<<< HEAD
#if USE_OPENCL
		if (device->GetPlatform() == Calc::Platform::kOpenCL)
		{
			m_gpudata->executable = m_device->CompileExecutable(g_bvh_opencl, std::strlen(g_bvh_opencl), nullptr);
		}
#endif

#if USE_VULKAN
		if (m_gpudata->executable == nullptr && device->GetPlatform() == Calc::Platform::kVulkan)
		{
			m_gpudata->executable = m_device->CompileExecutable(g_bvh_vulkan, std::strlen(g_bvh_vulkan), nullptr);
		}
#endif
#endif

		assert(m_gpudata->executable);

		m_gpudata->isect_func = m_gpudata->executable->CreateFunction("IntersectClosest");
		m_gpudata->occlude_func = m_gpudata->executable->CreateFunction("IntersectAny");
		m_gpudata->isect_indirect_func= m_gpudata->executable->CreateFunction("IntersectClosestRC");
		m_gpudata->occlude_indirect_func = m_gpudata->executable->CreateFunction("IntersectAnyRC");
	}

	void BvhStrategy::Preprocess(World const& world)
	{
		// If something has been changed we need to rebuild BVH
		if (!m_bvh || world.has_changed() || world.GetStateChange() != ShapeImpl::kStateChangeNone)
		{
=======
        m_gpudata->executable = m_device->CompileExecutable(cl_bvh, std::strlen(cl_bvh), nullptr);
#endif

        m_gpudata->isect_func = m_gpudata->executable->CreateFunction("IntersectClosest");
        m_gpudata->occlude_func = m_gpudata->executable->CreateFunction("IntersectAny");
        m_gpudata->isect_indirect_func = m_gpudata->executable->CreateFunction("IntersectClosestRC");
        m_gpudata->occlude_indirect_func = m_gpudata->executable->CreateFunction("IntersectAnyRC");
    }

    void BvhStrategy::Preprocess(World const& world)
    {
        // If something has been changed we need to rebuild BVH
        if (!m_bvh || world.has_changed() || world.GetStateChange() != ShapeImpl::kStateChangeNone)
        {
>>>>>>> 9cd15faf
            if (m_bvh)
            {
                m_device->DeleteBuffer(m_gpudata->bvh);
                m_device->DeleteBuffer(m_gpudata->vertices);
                m_device->DeleteBuffer(m_gpudata->faces);
                m_device->DeleteBuffer(m_gpudata->shapes);
                m_device->DeleteBuffer(m_gpudata->raycnt);
            }

            int numshapes = (int)world.shapes_.size();
            int numvertices = 0;
            int numfaces = 0;

            // This buffer tracks mesh start index for next stage as mesh face indices are relative to 0
            std::vector<int> mesh_vertices_start_idx(numshapes);
            std::vector<int> mesh_faces_start_idx(numshapes);

            // Check options
            auto builder = world.options_.GetOption("bvh.builder");
            auto splits = world.options_.GetOption("bvh.sah.use_splits");
            auto maxdepth = world.options_.GetOption("bvh.sah.max_split_depth");
            auto overlap = world.options_.GetOption("bvh.sah.min_overlap");
            auto tcost = world.options_.GetOption("bvh.sah.traversal_cost");
            auto node_budget = world.options_.GetOption("bvh.sah.extra_node_budget");

            bool use_sah = false;
            bool use_splits = false;
            int max_split_depth = maxdepth ? (int)maxdepth->AsFloat() : 10;
            float min_overlap = overlap ? overlap->AsFloat() : 0.05f;
            float traversal_cost = tcost ? tcost->AsFloat() : 10.f;
            float extra_node_budget = node_budget ? node_budget->AsFloat() : 0.5f;

            if (builder && builder->AsString() == "sah")
            {
                use_sah = true;
            }

            if (splits && splits->AsFloat() > 0.f)
            {
                use_splits = true;
            }

            m_bvh.reset( use_splits ? 
                new SplitBvh(traversal_cost, max_split_depth, min_overlap, extra_node_budget) :
                new Bvh(traversal_cost, use_sah)
            );

            // Partition the array into meshes and instances
            std::vector<Shape const*> shapes(world.shapes_);

            auto firstinst = std::partition(shapes.begin(), shapes.end(),
                [&](Shape const* shape)
            {
                return !static_cast<ShapeImpl const*>(shape)->is_instance();
            });

            // Count the number of meshes
            int nummeshes = (int)std::distance(shapes.begin(), firstinst);
            // Count the number of instances
            int numinstances = (int)std::distance(firstinst, shapes.end());

            for (int i = 0; i < nummeshes; ++i)
            {
                Mesh const* mesh = static_cast<Mesh const*>(shapes[i]);

                mesh_faces_start_idx[i] = numfaces;
                mesh_vertices_start_idx[i] = numvertices;

                numfaces += mesh->num_faces();
                numvertices += mesh->num_vertices();
            }

            for (int i = nummeshes; i < nummeshes + numinstances; ++i)
            {
                Instance const* instance = static_cast<Instance const*>(shapes[i]);
                Mesh const* mesh = static_cast<Mesh const*>(instance->GetBaseShape());

                mesh_faces_start_idx[i] = numfaces;
                mesh_vertices_start_idx[i] = numvertices;

                numfaces += mesh->num_faces();
                numvertices += mesh->num_vertices();
            }

            // We can't avoild allocating it here, since bounds aren't stored anywhere
            std::vector<bbox> bounds(numfaces);
            std::vector<ShapeData> shapedata(numshapes);

            // We handle meshes first collecting their world space bounds
#pragma omp parallel for
            for (int i = 0; i < nummeshes; ++i)
            {
                Mesh const* mesh = static_cast<Mesh const*>(shapes[i]);

                for (int j = 0; j < mesh->num_faces(); ++j)
                {
                    // Here we directly get world space bounds
                    mesh->GetFaceBounds(j, false, bounds[mesh_faces_start_idx[i] + j]);
                }

                shapedata[i].id = mesh->GetId();
                shapedata[i].mask = mesh->GetMask();
            }

            // Then we handle instances. Need to flatten them into actual geometry.
#pragma omp parallel for
            for (int i = nummeshes; i < nummeshes + numinstances; ++i)
            {
                Instance const* instance = static_cast<Instance const*>(shapes[i]);
                Mesh const* mesh = static_cast<Mesh const*>(instance->GetBaseShape());

                // Instance is using its own transform for base shape geometry
                // so we need to get object space bounds and transform them manually
                matrix m, minv;
                instance->GetTransform(m, minv);

                for (int j = 0; j < mesh->num_faces(); ++j)
                {
                    bbox tmp;
                    mesh->GetFaceBounds(j, true, tmp);
                    bounds[mesh_faces_start_idx[i] + j] = transform_bbox(tmp, m);
                }

                shapedata[i].id = instance->GetId();
                shapedata[i].mask = instance->GetMask();
            }

            m_bvh->Build(&bounds[0], numfaces);

#ifdef RR_PROFILE
            m_bvh->PrintStatistics(std::cout);
#endif

            PlainBvhTranslator translator;
            translator.Process(*m_bvh);

            // Update GPU data
            // Copy translated nodes first
            m_gpudata->bvh = m_device->CreateBuffer(translator.nodes_.size() * sizeof(PlainBvhTranslator::Node), Calc::BufferType::kRead, &translator.nodes_[0]);

            // Create vertex buffer
            {
                // Vertices
                m_gpudata->vertices = m_device->CreateBuffer(numvertices * sizeof(float3), Calc::BufferType::kRead);

                // Get the pointer to mapped data
                float3* vertexdata = nullptr;
                Calc::Event* e = nullptr;
                m_device->MapBuffer(m_gpudata->vertices, 0, 0, numvertices * sizeof(float3), Calc::MapType::kMapWrite, (void**)&vertexdata, &e);

                e->Wait();
                m_device->DeleteEvent(e);

                // Here we need to put data in world space rather than object space
                // So we need to get the transform from the mesh and multiply each vertex
                matrix m, minv;

#pragma omp parallel for
                for (int i = 0; i < nummeshes; ++i)
                {
                    // Get the mesh
                    Mesh const* mesh = static_cast<Mesh const*>(shapes[i]);
                    // Get vertex buffer of the current mesh
                    float3 const* myvertexdata = mesh->GetVertexData();
                    // Get mesh transform
                    mesh->GetTransform(m, minv);

                    //#pragma omp parallel for
                    // Iterate thru vertices multiply and append them to GPU buffer
                    for (int j = 0; j < mesh->num_vertices(); ++j)
                    {
                        vertexdata[mesh_vertices_start_idx[i] + j] = transform_point(myvertexdata[j], m);
                    }
                }

#pragma omp parallel for
<<<<<<< HEAD
				for (int i = nummeshes; i < nummeshes + numinstances; ++i)
				{
					Instance const* instance = static_cast<Instance const*>(shapes[i]);
					// Get the mesh
					Mesh const* mesh = static_cast<Mesh const*>(instance->GetBaseShape());
					// Get vertex buffer of the current mesh
					float3 const* myvertexdata = mesh->GetVertexData();
					// Get mesh transform
					instance->GetTransform(m, minv);

					//#pragma omp parallel for
					// Iterate thru vertices multiply and append them to GPU buffer
					for (int j = 0; j < mesh->num_vertices(); ++j)
					{
						vertexdata[mesh_vertices_start_idx[i] + j] = transform_point(myvertexdata[j], m);
					}
				}

				m_device->UnmapBuffer(m_gpudata->vertices, 0, vertexdata, &e);

				e->Wait();
				m_device->DeleteEvent(e);
			}

			// Create face buffer
			{
				struct Face
				{
					// Up to 3 indices
					int idx[3];
					// Shape index
					int shapeidx;
					// Primitive ID within the mesh
					int id;
					// Idx count
					int cnt;

					int padding[ 2 ];
				};

				// Create face buffer
				m_gpudata->faces = m_device->CreateBuffer(numfaces * sizeof(Face), Calc::BufferType::kRead);

				// Get the pointer to mapped data
				Face* facedata = nullptr;
				Calc::Event* e = nullptr;

				m_device->MapBuffer(m_gpudata->faces, 0, 0, numfaces * sizeof(Face), Calc::BufferType::kWrite, (void**)&facedata, &e);

				e->Wait();
				m_device->DeleteEvent(e);

				// Here the point is to add mesh starting index to actual index contained within the mesh,
				// getting absolute index in the buffer.
				// Besides that we need to permute the faces accorningly to BVH reordering, whihc
				// is contained within bvh.primids_
				int const* reordering = m_bvh->GetIndices();
				for (int i = 0; i < numfaces; ++i)
				{
					int indextolook4 = reordering[i];

					// We need to find a shape corresponding to current face
					auto iter = std::upper_bound(mesh_faces_start_idx.cbegin(), mesh_faces_start_idx.cend(), indextolook4);

					// Find the index of the shape
					int shapeidx = static_cast<int>(std::distance(mesh_faces_start_idx.cbegin(), iter) - 1);

					// Get the mesh directly or out of instance
					Mesh const* mesh = nullptr;
					if (shapeidx < nummeshes)
					{
						mesh = static_cast<Mesh const*>(shapes[shapeidx]);
					}
					else
					{
						mesh = static_cast<Mesh const*>(static_cast<Instance const*>(shapes[shapeidx])->GetBaseShape());
					}

					// Get vertex buffer of the current mesh
					Mesh::Face const* myfacedata = mesh->GetFaceData();
					// Find face idx
					int faceidx = indextolook4 - mesh_faces_start_idx[shapeidx];
					// Find mesh start idx
					int mystartidx = mesh_vertices_start_idx[shapeidx];

					// Copy face data to GPU buffer
					facedata[i].idx[0] = myfacedata[faceidx].idx[0] + mystartidx;
					facedata[i].idx[1] = myfacedata[faceidx].idx[1] + mystartidx;
					facedata[i].idx[2] = myfacedata[faceidx].idx[2] + mystartidx;

					facedata[i].shapeidx = shapeidx;
					facedata[i].cnt = 0;
					facedata[i].id = faceidx;
				}

				m_device->UnmapBuffer(m_gpudata->faces, 0, facedata, &e);

				e->Wait();
				m_device->DeleteEvent(e);
			}

			// Create shapes buffer
			m_gpudata->shapes = m_device->CreateBuffer(numshapes * sizeof(ShapeData), Calc::BufferType::kRead, &shapedata[0]);
			// Create helper raycounter buffer
			m_gpudata->raycnt = m_device->CreateBuffer(sizeof(int), Calc::BufferType::kWrite);

			// Make sure everything is commited
			m_device->Finish(0);
		}
	}

	void BvhStrategy::QueryIntersection(std::uint32_t queueidx, Calc::Buffer const* rays, std::uint32_t numrays, Calc::Buffer *hits, Calc::Event const* waitevent, Calc::Event **event) const
=======
                for (int i = nummeshes; i < nummeshes + numinstances; ++i)
                {
                    Instance const* instance = static_cast<Instance const*>(shapes[i]);
                    // Get the mesh
                    Mesh const* mesh = static_cast<Mesh const*>(instance->GetBaseShape());
                    // Get vertex buffer of the current mesh
                    float3 const* myvertexdata = mesh->GetVertexData();
                    // Get mesh transform
                    instance->GetTransform(m, minv);

                    //#pragma omp parallel for
                    // Iterate thru vertices multiply and append them to GPU buffer
                    for (int j = 0; j < mesh->num_vertices(); ++j)
                    {
                        vertexdata[mesh_vertices_start_idx[i] + j] = transform_point(myvertexdata[j], m);
                    }
                }

                m_device->UnmapBuffer(m_gpudata->vertices, 0, vertexdata, &e);

                e->Wait();
                m_device->DeleteEvent(e);
            }

            // Create face buffer
            {
                struct Face
                {
                    // Up to 3 indices
                    int idx[3];
                    // Shape index
                    int shapeidx;
                    // Primitive ID within the mesh
                    int id;
                    // Idx count
                    int cnt;
                };

                // This number is different from the number of faces for some BVHs 
                auto numindices = m_bvh->GetNumIndices();
                // Create face buffer
                m_gpudata->faces = m_device->CreateBuffer(numindices * sizeof(Face), Calc::BufferType::kRead);

                // Get the pointer to mapped data
                Face* facedata = nullptr;
                Calc::Event* e = nullptr;

                m_device->MapBuffer(m_gpudata->faces, 0, 0, numindices * sizeof(Face), Calc::BufferType::kWrite, (void**)&facedata, &e);

                e->Wait();
                m_device->DeleteEvent(e);

                // Here the point is to add mesh starting index to actual index contained within the mesh,
                // getting absolute index in the buffer.
                // Besides that we need to permute the faces accorningly to BVH reordering, whihc
                // is contained within bvh.primids_
                int const* reordering = m_bvh->GetIndices();
                for (int i = 0; i < numindices; ++i)
                {
                    int indextolook4 = reordering[i];

                    // We need to find a shape corresponding to current face
                    auto iter = std::upper_bound(mesh_faces_start_idx.cbegin(), mesh_faces_start_idx.cend(), indextolook4);

                    // Find the index of the shape
                    int shapeidx = static_cast<int>(std::distance(mesh_faces_start_idx.cbegin(), iter) - 1);

                    // Get the mesh directly or out of instance
                    Mesh const* mesh = nullptr;
                    if (shapeidx < nummeshes)
                    {
                        mesh = static_cast<Mesh const*>(shapes[shapeidx]);
                    }
                    else
                    {
                        mesh = static_cast<Mesh const*>(static_cast<Instance const*>(shapes[shapeidx])->GetBaseShape());
                    }

                    // Get vertex buffer of the current mesh
                    Mesh::Face const* myfacedata = mesh->GetFaceData();
                    // Find face idx
                    int faceidx = indextolook4 - mesh_faces_start_idx[shapeidx];
                    // Find mesh start idx
                    int mystartidx = mesh_vertices_start_idx[shapeidx];

                    // Copy face data to GPU buffer
                    facedata[i].idx[0] = myfacedata[faceidx].idx[0] + mystartidx;
                    facedata[i].idx[1] = myfacedata[faceidx].idx[1] + mystartidx;
                    facedata[i].idx[2] = myfacedata[faceidx].idx[2] + mystartidx;

                    facedata[i].shapeidx = shapeidx;
                    facedata[i].cnt = 0;
                    facedata[i].id = faceidx;
                }

                m_device->UnmapBuffer(m_gpudata->faces, 0, facedata, &e);

                e->Wait();
                m_device->DeleteEvent(e);
            }

            // Create shapes buffer
            m_gpudata->shapes = m_device->CreateBuffer(numshapes * sizeof(ShapeData), Calc::BufferType::kRead, &shapedata[0]);
            // Create helper raycounter buffer
            m_gpudata->raycnt = m_device->CreateBuffer(sizeof(int), Calc::BufferType::kWrite);

            // Make sure everything is commited
            m_device->Finish(0);
        }
    }

    void BvhStrategy::QueryIntersection(std::uint32_t queueidx, Calc::Buffer const* rays, std::uint32_t numrays, Calc::Buffer *hits, Calc::Event const* waitevent, Calc::Event **event) const
>>>>>>> 9cd15faf
    {
        auto& func = m_gpudata->isect_func;

        // Set args
        int arg = 0;
        int offset = 0;

        func->SetArg(arg++, m_gpudata->bvh);
        func->SetArg(arg++, m_gpudata->vertices);
        func->SetArg(arg++, m_gpudata->faces);
        func->SetArg(arg++, m_gpudata->shapes);
        func->SetArg(arg++, rays);
        func->SetArg(arg++, sizeof(offset), &offset);
        func->SetArg(arg++, sizeof(numrays), &numrays);
        func->SetArg(arg++, hits);

        size_t localsize = kWorkGroupSize;
        size_t globalsize = ((numrays + kWorkGroupSize - 1) / kWorkGroupSize) * kWorkGroupSize;

        m_device->Execute(func, queueidx, globalsize, localsize, event);
    }

    void BvhStrategy::QueryOcclusion(std::uint32_t queueidx, Calc::Buffer const* rays, std::uint32_t numrays, Calc::Buffer *hits, Calc::Event const* waitevent, Calc::Event **event) const
    {
        auto& func = m_gpudata->occlude_func;

        // Set args
        int arg = 0;
        int offset = 0;

        func->SetArg(arg++, m_gpudata->bvh);
        func->SetArg(arg++, m_gpudata->vertices);
        func->SetArg(arg++, m_gpudata->faces);
        func->SetArg(arg++, m_gpudata->shapes);
        func->SetArg(arg++, rays);
        func->SetArg(arg++, sizeof(offset), &offset);
        func->SetArg(arg++, sizeof(numrays), &numrays);
        func->SetArg(arg++, hits);

        size_t localsize = kWorkGroupSize;
        size_t globalsize = ((numrays + kWorkGroupSize - 1) / kWorkGroupSize) * kWorkGroupSize;

        m_device->Execute(func, queueidx, globalsize, localsize, event);
    }

    void BvhStrategy::QueryIntersection(std::uint32_t queueidx, Calc::Buffer const* rays, Calc::Buffer const* numrays, std::uint32_t maxrays, Calc::Buffer* hits, Calc::Event const* waitevent, Calc::Event** event) const
    {
        auto& func = m_gpudata->isect_indirect_func;

        // Set args
        int arg = 0;
        int offset = 0;

        func->SetArg(arg++, m_gpudata->bvh);
        func->SetArg(arg++, m_gpudata->vertices);
        func->SetArg(arg++, m_gpudata->faces);
        func->SetArg(arg++, m_gpudata->shapes);
        func->SetArg(arg++, rays);
        func->SetArg(arg++, sizeof(offset), &offset);
        func->SetArg(arg++, numrays);
        func->SetArg(arg++, hits);

        size_t localsize = kWorkGroupSize;
        size_t globalsize = ((maxrays + kWorkGroupSize - 1) / kWorkGroupSize) * kWorkGroupSize;

        m_device->Execute(func, queueidx, globalsize, localsize, event);
    }

    void BvhStrategy::QueryOcclusion(std::uint32_t queueidx, Calc::Buffer const* rays, Calc::Buffer const* numrays, std::uint32_t maxrays, Calc::Buffer* hits, Calc::Event const* waitevent, Calc::Event** event) const
    {
        auto& func = m_gpudata->occlude_indirect_func;

        // Set args
        int arg = 0;
        int offset = 0;

        func->SetArg(arg++, m_gpudata->bvh);
        func->SetArg(arg++, m_gpudata->vertices);
        func->SetArg(arg++, m_gpudata->faces);
        func->SetArg(arg++, m_gpudata->shapes);
        func->SetArg(arg++, rays);
        func->SetArg(arg++, sizeof(offset), &offset);
        func->SetArg(arg++, numrays);
        func->SetArg(arg++, hits);

        size_t localsize = kWorkGroupSize;
        size_t globalsize = ((maxrays + kWorkGroupSize - 1) / kWorkGroupSize) * kWorkGroupSize;

        m_device->Execute(func, queueidx, globalsize, localsize, event);
    }

}<|MERGE_RESOLUTION|>--- conflicted
+++ resolved
@@ -38,7 +38,6 @@
 
 namespace RadeonRays
 {
-<<<<<<< HEAD
 	struct BvhStrategy::ShapeData
 	{
 		// Shape ID
@@ -118,82 +117,6 @@
 			char const* headers[] = { "../RadeonRays/src/kernels/CL/common.cl" };
 
 			int numheaders = sizeof( headers ) / sizeof( char const* );
-=======
-    struct BvhStrategy::ShapeData
-    {
-        // Transform
-        matrix minv;
-        // Motion blur data
-        float3 linearvelocity;
-        // Angular veocity (quaternion)
-        quaternion angularvelocity;
-        // Shape ID
-        Id id;
-        // Index of root bvh node
-        int bvhidx;
-        // Shape mask
-        int mask;
-        int padding1;
-    };
-
-    struct BvhStrategy::GpuData
-    {
-        // Device
-        Calc::Device* device;
-        // BVH nodes
-        Calc::Buffer* bvh;
-        // Vertex positions
-        Calc::Buffer* vertices;
-        // Indices
-        Calc::Buffer* faces;
-        // Shape IDs
-        Calc::Buffer* shapes;
-        // Counter
-        Calc::Buffer* raycnt;
-
-        Calc::Executable* executable;
-        Calc::Function* isect_func;
-        Calc::Function* occlude_func;
-        Calc::Function* isect_indirect_func;
-        Calc::Function* occlude_indirect_func;
-
-        GpuData(Calc::Device* d)
-            : device(d)
-            , bvh(nullptr)
-            , vertices(nullptr)
-            , faces(nullptr)
-            , shapes(nullptr)
-            , raycnt(nullptr)
-        {
-        }
-
-        ~GpuData()
-        {
-            device->DeleteBuffer(bvh);
-            device->DeleteBuffer(vertices);
-            device->DeleteBuffer(faces);
-            device->DeleteBuffer(shapes);
-            device->DeleteBuffer(raycnt);
-            executable->DeleteFunction(isect_func);
-            executable->DeleteFunction(occlude_func);
-            executable->DeleteFunction(isect_indirect_func);
-            executable->DeleteFunction(occlude_indirect_func);
-            device->DeleteExecutable(executable);
-        }
-    };
-
-    BvhStrategy::BvhStrategy(Calc::Device* device)
-        : Strategy(device)
-        , m_gpudata(new GpuData(device))
-        , m_bvh(nullptr)
-    {
-#ifndef FR_EMBED_KERNELS
-        char const* headers[] = { "../RadeonRays/src/kernel/CL/common.cl" };
-
-        int numheaders = sizeof(headers) / sizeof(char const*);
-
-        m_gpudata->executable = m_device->CompileExecutable("../RadeonRays/src/kernel/CL/bvh.cl", headers, numheaders);
->>>>>>> 9cd15faf
 
 			m_gpudata->executable = m_device->CompileExecutable( "../RadeonRays/src/kernels/CL/bvh.cl", headers, numheaders );
 		}
@@ -203,7 +126,6 @@
 			m_gpudata->executable = m_device->CompileExecutable( "../RadeonRays/src/kernels/GLSL/bvh.comp", nullptr, 0 );
 		}
 #else
-<<<<<<< HEAD
 #if USE_OPENCL
 		if (device->GetPlatform() == Calc::Platform::kOpenCL)
 		{
@@ -232,22 +154,6 @@
 		// If something has been changed we need to rebuild BVH
 		if (!m_bvh || world.has_changed() || world.GetStateChange() != ShapeImpl::kStateChangeNone)
 		{
-=======
-        m_gpudata->executable = m_device->CompileExecutable(cl_bvh, std::strlen(cl_bvh), nullptr);
-#endif
-
-        m_gpudata->isect_func = m_gpudata->executable->CreateFunction("IntersectClosest");
-        m_gpudata->occlude_func = m_gpudata->executable->CreateFunction("IntersectAny");
-        m_gpudata->isect_indirect_func = m_gpudata->executable->CreateFunction("IntersectClosestRC");
-        m_gpudata->occlude_indirect_func = m_gpudata->executable->CreateFunction("IntersectAnyRC");
-    }
-
-    void BvhStrategy::Preprocess(World const& world)
-    {
-        // If something has been changed we need to rebuild BVH
-        if (!m_bvh || world.has_changed() || world.GetStateChange() != ShapeImpl::kStateChangeNone)
-        {
->>>>>>> 9cd15faf
             if (m_bvh)
             {
                 m_device->DeleteBuffer(m_gpudata->bvh);
@@ -424,120 +330,6 @@
                 }
 
 #pragma omp parallel for
-<<<<<<< HEAD
-				for (int i = nummeshes; i < nummeshes + numinstances; ++i)
-				{
-					Instance const* instance = static_cast<Instance const*>(shapes[i]);
-					// Get the mesh
-					Mesh const* mesh = static_cast<Mesh const*>(instance->GetBaseShape());
-					// Get vertex buffer of the current mesh
-					float3 const* myvertexdata = mesh->GetVertexData();
-					// Get mesh transform
-					instance->GetTransform(m, minv);
-
-					//#pragma omp parallel for
-					// Iterate thru vertices multiply and append them to GPU buffer
-					for (int j = 0; j < mesh->num_vertices(); ++j)
-					{
-						vertexdata[mesh_vertices_start_idx[i] + j] = transform_point(myvertexdata[j], m);
-					}
-				}
-
-				m_device->UnmapBuffer(m_gpudata->vertices, 0, vertexdata, &e);
-
-				e->Wait();
-				m_device->DeleteEvent(e);
-			}
-
-			// Create face buffer
-			{
-				struct Face
-				{
-					// Up to 3 indices
-					int idx[3];
-					// Shape index
-					int shapeidx;
-					// Primitive ID within the mesh
-					int id;
-					// Idx count
-					int cnt;
-
-					int padding[ 2 ];
-				};
-
-				// Create face buffer
-				m_gpudata->faces = m_device->CreateBuffer(numfaces * sizeof(Face), Calc::BufferType::kRead);
-
-				// Get the pointer to mapped data
-				Face* facedata = nullptr;
-				Calc::Event* e = nullptr;
-
-				m_device->MapBuffer(m_gpudata->faces, 0, 0, numfaces * sizeof(Face), Calc::BufferType::kWrite, (void**)&facedata, &e);
-
-				e->Wait();
-				m_device->DeleteEvent(e);
-
-				// Here the point is to add mesh starting index to actual index contained within the mesh,
-				// getting absolute index in the buffer.
-				// Besides that we need to permute the faces accorningly to BVH reordering, whihc
-				// is contained within bvh.primids_
-				int const* reordering = m_bvh->GetIndices();
-				for (int i = 0; i < numfaces; ++i)
-				{
-					int indextolook4 = reordering[i];
-
-					// We need to find a shape corresponding to current face
-					auto iter = std::upper_bound(mesh_faces_start_idx.cbegin(), mesh_faces_start_idx.cend(), indextolook4);
-
-					// Find the index of the shape
-					int shapeidx = static_cast<int>(std::distance(mesh_faces_start_idx.cbegin(), iter) - 1);
-
-					// Get the mesh directly or out of instance
-					Mesh const* mesh = nullptr;
-					if (shapeidx < nummeshes)
-					{
-						mesh = static_cast<Mesh const*>(shapes[shapeidx]);
-					}
-					else
-					{
-						mesh = static_cast<Mesh const*>(static_cast<Instance const*>(shapes[shapeidx])->GetBaseShape());
-					}
-
-					// Get vertex buffer of the current mesh
-					Mesh::Face const* myfacedata = mesh->GetFaceData();
-					// Find face idx
-					int faceidx = indextolook4 - mesh_faces_start_idx[shapeidx];
-					// Find mesh start idx
-					int mystartidx = mesh_vertices_start_idx[shapeidx];
-
-					// Copy face data to GPU buffer
-					facedata[i].idx[0] = myfacedata[faceidx].idx[0] + mystartidx;
-					facedata[i].idx[1] = myfacedata[faceidx].idx[1] + mystartidx;
-					facedata[i].idx[2] = myfacedata[faceidx].idx[2] + mystartidx;
-
-					facedata[i].shapeidx = shapeidx;
-					facedata[i].cnt = 0;
-					facedata[i].id = faceidx;
-				}
-
-				m_device->UnmapBuffer(m_gpudata->faces, 0, facedata, &e);
-
-				e->Wait();
-				m_device->DeleteEvent(e);
-			}
-
-			// Create shapes buffer
-			m_gpudata->shapes = m_device->CreateBuffer(numshapes * sizeof(ShapeData), Calc::BufferType::kRead, &shapedata[0]);
-			// Create helper raycounter buffer
-			m_gpudata->raycnt = m_device->CreateBuffer(sizeof(int), Calc::BufferType::kWrite);
-
-			// Make sure everything is commited
-			m_device->Finish(0);
-		}
-	}
-
-	void BvhStrategy::QueryIntersection(std::uint32_t queueidx, Calc::Buffer const* rays, std::uint32_t numrays, Calc::Buffer *hits, Calc::Event const* waitevent, Calc::Event **event) const
-=======
                 for (int i = nummeshes; i < nummeshes + numinstances; ++i)
                 {
                     Instance const* instance = static_cast<Instance const*>(shapes[i]);
@@ -574,6 +366,8 @@
                     int id;
                     // Idx count
                     int cnt;
+
+                    int padding[2];
                 };
 
                 // This number is different from the number of faces for some BVHs 
@@ -650,7 +444,6 @@
     }
 
     void BvhStrategy::QueryIntersection(std::uint32_t queueidx, Calc::Buffer const* rays, std::uint32_t numrays, Calc::Buffer *hits, Calc::Event const* waitevent, Calc::Event **event) const
->>>>>>> 9cd15faf
     {
         auto& func = m_gpudata->isect_func;
 
