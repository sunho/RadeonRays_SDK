/**********************************************************************
Copyright (c) 2016 Advanced Micro Devices, Inc. All rights reserved.

Permission is hereby granted, free of charge, to any person obtaining a copy
of this software and associated documentation files (the "Software"), to deal
in the Software without restriction, including without limitation the rights
to use, copy, modify, merge, publish, distribute, sublicense, and/or sell
copies of the Software, and to permit persons to whom the Software is
furnished to do so, subject to the following conditions:

The above copyright notice and this permission notice shall be included in
all copies or substantial portions of the Software.

THE SOFTWARE IS PROVIDED "AS IS", WITHOUT WARRANTY OF ANY KIND, EXPRESS OR
IMPLIED, INCLUDING BUT NOT LIMITED TO THE WARRANTIES OF MERCHANTABILITY,
FITNESS FOR A PARTICULAR PURPOSE AND NONINFRINGEMENT.  IN NO EVENT SHALL THE
AUTHORS OR COPYRIGHT HOLDERS BE LIABLE FOR ANY CLAIM, DAMAGES OR OTHER
LIABILITY, WHETHER IN AN ACTION OF CONTRACT, TORT OR OTHERWISE, ARISING FROM,
OUT OF OR IN CONNECTION WITH THE SOFTWARE OR THE USE OR OTHER DEALINGS IN
THE SOFTWARE.
********************************************************************/
#include "RadeonProRender.h"
#include "radeon_rays.h"
#include "Scene/scene1.h"
#include "Scene/shape.h"
#include "Scene/material.h"
#include "Scene/camera.h"
#include "Scene/light.h"
#include "Scene/texture.h"
#include "Scene/IO/image_io.h"
#include "CLW/clwoutput.h"
#include "PT/ptrenderer.h"
#include "config_manager.h"
#include "OpenImageIO/imageio.h"

using namespace RadeonRays;
using namespace Baikal;

typedef std::vector<Material*> MaterialSystem;
struct Context
{
    std::vector<ConfigManager::Config> cfgs;
    Scene1* current_scene;
};



rpr_int rprRegisterPlugin(rpr_char const * path)
{
    return RPR_ERROR_UNIMPLEMENTED;
}

rpr_int rprCreateContext(rpr_int api_version, rpr_int * pluginIDs, size_t pluginCount, rpr_creation_flags creation_flags, rpr_context_properties const * props, rpr_char const * cache_path, rpr_context * out_context)
{
    if (api_version != RPR_API_VERSION)
    {
        return RPR_ERROR_INVALID_API_VERSION;
    }

    bool interop = creation_flags & RPR_CREATION_FLAGS_ENABLE_GL_INTEROP;
    if (creation_flags & RPR_CREATION_FLAGS_ENABLE_GPU0)
    {
        Context* cont = new Context();
        try
        {
            //TODO check num_bounces 
            ConfigManager::CreateConfigs(ConfigManager::kUseSingleGpu, interop, cont->cfgs, 5);
        }
        catch(...)
        {
            // failed to create context with interop
            return RPR_ERROR_UNSUPPORTED;
        }
        *out_context = static_cast<rpr_context>(cont);
    }
    else
    {
        return RPR_ERROR_UNIMPLEMENTED;
    }

    return RPR_SUCCESS;
}

rpr_int rprContextSetActivePlugin(rpr_context context, rpr_int pluginID)
{
    return RPR_ERROR_UNIMPLEMENTED;
}

rpr_int rprContextGetInfo(rpr_context context, rpr_context_info context_info, size_t size, void * data, size_t * size_ret)
{
    return RPR_ERROR_UNIMPLEMENTED;
}

rpr_int rprContextGetParameterInfo(rpr_context context, int param_idx, rpr_parameter_info parameter_info, size_t size, void * data, size_t * size_ret)
{
    return RPR_ERROR_UNIMPLEMENTED;
}

rpr_int rprContextGetAOV(rpr_context context, rpr_aov aov, rpr_framebuffer * out_fb)
{
    return RPR_ERROR_UNIMPLEMENTED;
}

rpr_int rprContextSetAOV(rpr_context in_context, rpr_aov in_aov, rpr_framebuffer in_frame_buffer)
{
    if (!in_context || !in_frame_buffer)
    {
        return RPR_ERROR_INVALID_CONTEXT;
    }
    //prepare
    Context* cont = static_cast<Context*>(in_context);
    Output* buffer = static_cast<Output*>(in_frame_buffer);

    //at least one config should be available
    if (cont->cfgs.size() < 1)
    {
        return RPR_ERROR_INTERNAL_ERROR;
    }

    switch (in_aov)
    {
    case RPR_AOV_COLOR:
        for (auto& c : cont->cfgs)
            c.renderer->SetOutput(buffer);
        break;
    case RPR_AOV_DEPTH:
    case RPR_AOV_GEOMETRIC_NORMAL:
    case RPR_AOV_MATERIAL_IDX:
    case RPR_AOV_MAX:
    case RPR_AOV_OBJECT_GROUP_ID:
    case RPR_AOV_OBJECT_ID:
    case RPR_AOV_OPACITY:
    case RPR_AOV_SHADING_NORMAL:
    case RPR_AOV_UV:
    case RPR_AOV_WORLD_COORDINATE:
        return RPR_ERROR_UNIMPLEMENTED;
    default:
        //TODO add other AOV
        return RPR_ERROR_INVALID_PARAMETER;
    }

    return RPR_SUCCESS;
}

rpr_int rprContextSetScene(rpr_context in_context, rpr_scene in_scene)
{
    if (!in_context)
    {
        return RPR_ERROR_INVALID_CONTEXT;
    }
    if (!in_scene)
    {
        return RPR_ERROR_INVALID_PARAMETER;
    }

    Context* cont = static_cast<Context*>(in_context);
    Scene1* scene = static_cast<Scene1*>(in_scene);
    cont->current_scene = scene;

    return RPR_SUCCESS;
}


rpr_int rprContextGetScene(rpr_context arg0, rpr_scene * out_scene)
{
    return RPR_ERROR_UNIMPLEMENTED;
}

rpr_int rprContextSetParameter1u(rpr_context context, rpr_char const * name, rpr_uint x)
{
    return RPR_ERROR_UNIMPLEMENTED;
}

rpr_int rprContextSetParameter1f(rpr_context context, rpr_char const * name, rpr_float x)
{
    return RPR_ERROR_UNIMPLEMENTED;
}

rpr_int rprContextSetParameter3f(rpr_context context, rpr_char const * name, rpr_float x, rpr_float y, rpr_float z)
{
    return RPR_ERROR_UNIMPLEMENTED;
}

rpr_int rprContextSetParameter4f(rpr_context context, rpr_char const * name, rpr_float x, rpr_float y, rpr_float z, rpr_float w)
{
    return RPR_ERROR_UNIMPLEMENTED;
}

rpr_int rprContextSetParameterString(rpr_context context, rpr_char const * name, rpr_char const * value)
{
    return RPR_ERROR_UNIMPLEMENTED;
}

rpr_int rprContextRender(rpr_context in_context)
{
    if (!in_context)
    {
        return RPR_ERROR_INVALID_CONTEXT;
    }

    //prepare
    Context* cont = static_cast<Context*>(in_context);
    for (auto& c : cont->cfgs)
    {
        c.renderer->Render(*cont->current_scene);
    }

    return RPR_SUCCESS;
}

rpr_int rprContextRenderTile(rpr_context context, rpr_uint xmin, rpr_uint xmax, rpr_uint ymin, rpr_uint ymax)
{
    return RPR_ERROR_UNIMPLEMENTED;
}

rpr_int rprContextClearMemory(rpr_context context)
{
    return RPR_ERROR_UNIMPLEMENTED;
}

rpr_int rprContextCreateImage(rpr_context context, rpr_image_format const format, rpr_image_desc const * image_desc, void const * data, rpr_image * out_image)
{
    return RPR_ERROR_UNIMPLEMENTED;
}

rpr_int rprContextCreateImageFromFile(rpr_context in_context, rpr_char const * in_path, rpr_image * out_image)
{
    if (!in_context)
    {
        return RPR_ERROR_INVALID_CONTEXT;
    }

    //load texture using oiio
    ImageIo* oiio = ImageIo::CreateImageIo();
    Texture* texture = oiio->LoadImage(in_path);
    *out_image = texture;
    delete oiio;

    return RPR_SUCCESS;
}

rpr_int rprContextCreateScene(rpr_context in_context, rpr_scene * out_scene)
{
    if (!in_context)
    {
        return RPR_ERROR_INVALID_CONTEXT;
    }

    Context* cont = static_cast<Context*>(in_context);
    Scene1* scene = new Scene1();
    *out_scene = scene;

    return RPR_SUCCESS;
}

rpr_int rprContextCreateInstance(rpr_context in_context, rpr_shape shape, rpr_shape * out_instance)
{
    if (!in_context)
    {
        return RPR_ERROR_INVALID_CONTEXT;
    }
    
    if (!shape || !out_instance)
    {
        return RPR_ERROR_INVALID_PARAMETER;
    }

    Context* context = static_cast<Context*>(in_context);
    Mesh* mesh = static_cast<Mesh*>(shape);

    return RPR_ERROR_UNIMPLEMENTED;
}

template<typename T, int size = 3> std::vector<T> merge(const T* in_data, size_t in_data_num, rpr_int in_data_stride,
                                            rpr_int const * in_data_indices, rpr_int in_didx_stride, 
                                            rpr_int const * in_num_face_vertices, size_t in_num_faces)
{
    std::vector<T> result;
    int indent = 0;
    for (int i = 0; i < in_num_faces; ++i)
    {
        int face = in_num_face_vertices[i];
        for (int f = indent; f < face + indent; ++f)
        {
            int index = in_data_stride/sizeof(T) * in_data_indices[f*in_didx_stride / sizeof(rpr_int)];
            for (int s = 0; s < size; ++s)
            {
                result.push_back(in_data[index + s]);
            }
        }

        indent += face;
    }
    return result;
}

rpr_int rprContextCreateMesh(rpr_context context, 
                            rpr_float const * in_vertices, size_t in_num_vertices, rpr_int in_vertex_stride,
                            rpr_float const * in_normals, size_t in_num_normals, rpr_int in_normal_stride,
                            rpr_float const * in_texcoords, size_t in_num_texcoords, rpr_int in_texcoord_stride,
                            rpr_int const * in_vertex_indices, rpr_int in_vidx_stride,
                            rpr_int const * in_normal_indices, rpr_int in_nidx_stride,
                            rpr_int const * in_texcoord_indices, rpr_int in_tidx_stride,
                            rpr_int const * in_num_face_vertices, size_t in_num_faces, rpr_shape * out_mesh)
{
    Context* ray_context = static_cast<Context*>(context);
    if (!ray_context)
    {
        return RPR_ERROR_INVALID_CONTEXT;
    }

    //merge data
    std::vector<float> verts = merge(in_vertices, in_num_vertices, in_vertex_stride,
                                    in_vertex_indices, in_vidx_stride,
                                    in_num_face_vertices, in_num_faces);
    std::vector<float> normals = merge(in_normals, in_num_normals, in_normal_stride,
                                        in_normal_indices, in_nidx_stride,
                                        in_num_face_vertices, in_num_faces);
    std::vector<float> uvs = merge<float, 2>(in_texcoords, in_num_texcoords, in_texcoord_stride,
                                    in_texcoord_indices, in_tidx_stride,
                                    in_num_face_vertices, in_num_faces);
    
    //generate indices
    std::vector<std::uint32_t> inds;
    std::uint32_t indent = 0;
    for (std::uint32_t i = 0; i < in_num_faces; ++i)
    {
        inds.push_back(indent);
        inds.push_back(indent + 1);
        inds.push_back(indent + 2);

        int face = in_num_face_vertices[i];

        //triangulation
        if (face == 4)
        {
            inds.push_back(indent + 0);
            inds.push_back(indent + 2);
            inds.push_back(indent + 3);

        }
        //only triangles and quads supported
        else if (face != 3)
        {
            return RPR_ERROR_UNIMPLEMENTED;
        }
        indent += face;
    }

    //create mesh
    Baikal::Mesh* mesh = new Baikal::Mesh();
    mesh->SetVertices(verts.data(), verts.size()/3);
    mesh->SetNormals(normals.data(), normals.size()/3);
    mesh->SetUVs(uvs.data(), uvs.size()/2);
    mesh->SetIndices(inds.data(), inds.size());

    *out_mesh = mesh;
    return RPR_SUCCESS;
}

rpr_int rprContextCreateMeshEx(rpr_context context, rpr_float const * vertices, size_t num_vertices, rpr_int vertex_stride, rpr_float const * normals, size_t num_normals, rpr_int normal_stride, rpr_int const * perVertexFlag, size_t num_perVertexFlags, rpr_int perVertexFlag_stride, rpr_int numberOfTexCoordLayers, rpr_float const ** texcoords, size_t * num_texcoords, rpr_int * texcoord_stride, rpr_int const * vertex_indices, rpr_int vidx_stride, rpr_int const * normal_indices, rpr_int nidx_stride, rpr_int const ** texcoord_indices, rpr_int * tidx_stride, rpr_int const * num_face_vertices, size_t num_faces, rpr_shape * out_mesh)
{
    return RPR_ERROR_UNIMPLEMENTED;
}

rpr_int rprContextCreateCamera(rpr_context in_context, rpr_camera * out_camera)
{
    if (!in_context)
    {
        return RPR_ERROR_INVALID_CONTEXT;
    }

    //cast data
    Context* cont = static_cast<Context*>(in_context);
    RadeonRays::float3 const eye = { 0.f, 0.f, 0.f };
    RadeonRays::float3 const at = { 0.f , 0.f , -1.f };
    RadeonRays::float3 const up = { 0.f , 1.f , 0.f };
    PerspectiveCamera* cam = new PerspectiveCamera(eye, at, up);
    
    //set cam default properties
    float2 camera_sensor_size = float2(0.036f, 0.024f);  // default full frame sensor 36x24 mm
    float2 camera_zcap = float2(0.0f, 100000.f);
    float camera_focal_length = 0.035f; // 35mm lens
    float camera_focus_distance = 1.f;
    float camera_aperture = 0.f;

    cam->SetSensorSize(camera_sensor_size);
    cam->SetDepthRange(camera_zcap);
    cam->SetFocalLength(camera_focal_length);
    cam->SetFocusDistance(camera_focus_distance);
    cam->SetAperture(camera_aperture);

    *out_camera = cam;
    return RPR_SUCCESS;
}

rpr_int rprContextCreateFrameBuffer(rpr_context in_context, rpr_framebuffer_format const in_format, rpr_framebuffer_desc const * in_fb_desc, rpr_framebuffer * out_fb)
{
    if (!in_context)
    {
        return RPR_ERROR_INVALID_CONTEXT;
    }
    //TODO: implement
    if (in_format.type != RPR_COMPONENT_TYPE_FLOAT32 || in_format.num_components != 4)
    {
        return RPR_ERROR_UNIMPLEMENTED;
    }
    //prepare
    Context* cont = static_cast<Context*>(in_context);

    //TODO: implement for several devices
    if (cont->cfgs.size() != 1)
    {
        return RPR_ERROR_INTERNAL_ERROR;
    }
    auto& c = cont->cfgs[0];
    Output* out = c.renderer->CreateOutput(in_fb_desc->fb_width, in_fb_desc->fb_height);
    *out_fb = out;

    return RPR_SUCCESS;
}

rpr_int rprCameraGetInfo(rpr_camera camera, rpr_camera_info camera_info, size_t size, void * data, size_t * size_ret)
{
    return RPR_ERROR_UNIMPLEMENTED;
}

rpr_int rprCameraSetFocalLength(rpr_camera in_camera, rpr_float flength)
{
    if (!in_camera)
    {
        return RPR_ERROR_INVALID_PARAMETER;
    }

    //cast data
    PerspectiveCamera* camera = static_cast<PerspectiveCamera*>(in_camera);
    //translate meters to mm 
    camera->SetFocalLength(flength / 1000.f);

    return RPR_SUCCESS;
}

rpr_int rprCameraSetFocusDistance(rpr_camera camera, rpr_float fdist)
{
    return RPR_ERROR_UNIMPLEMENTED;
}

rpr_int rprCameraSetTransform(rpr_camera camera, rpr_bool transpose, rpr_float * transform)
{
    return RPR_ERROR_UNIMPLEMENTED;
}

rpr_int rprCameraSetSensorSize(rpr_camera in_camera, rpr_float in_width, rpr_float in_height)
{
    if (!in_camera)
    {
        return RPR_ERROR_INVALID_PARAMETER;
    }

    //get camera and set values
    PerspectiveCamera* camera = static_cast<PerspectiveCamera*>(in_camera);
    //convedrt meters to mm
    float2 size = { in_width / 1000.f, in_height / 1000.f };
    camera->SetSensorSize(size);

    return RPR_SUCCESS;
}

rpr_int rprCameraLookAt(rpr_camera in_camera, rpr_float posx, rpr_float posy, rpr_float posz, rpr_float atx, rpr_float aty, rpr_float atz, rpr_float upx, rpr_float upy, rpr_float upz)
{
    if (!in_camera)
    {
        return RPR_ERROR_INVALID_PARAMETER;
    }
    //get camera and set values
    PerspectiveCamera* camera = static_cast<PerspectiveCamera*>(in_camera);
    const float3 pos = { posx, posy, posz };
    const float3 at = { atx, aty, atz };
    const float3 up = { upx, upy, upz};
    camera->LookAt(pos, at, up);

    return RPR_SUCCESS;
}

rpr_int rprCameraSetFStop(rpr_camera in_camera, rpr_float fstop)
{
    if (!in_camera)
    {
        return RPR_ERROR_INVALID_PARAMETER;
    }
    PerspectiveCamera* camera = static_cast<PerspectiveCamera*>(in_camera);
    //translate m -> to mm
    camera->SetAperture(fstop / 1000.f);

    return RPR_SUCCESS;
}

rpr_int rprCameraSetApertureBlades(rpr_camera camera, rpr_uint num_blades)
{
    return RPR_ERROR_UNIMPLEMENTED;
}

rpr_int rprCameraSetExposure(rpr_camera camera, rpr_float exposure)
{
    return RPR_ERROR_UNIMPLEMENTED;
}

rpr_int rprCameraSetMode(rpr_camera camera, rpr_camera_mode mode)
{
    return RPR_ERROR_UNIMPLEMENTED;
}

rpr_int rprCameraSetOrthoWidth(rpr_camera camera, rpr_float width)
{
    return RPR_ERROR_UNIMPLEMENTED;
}

rpr_int rprCameraSetFocalTilt(rpr_camera camera, rpr_float tilt)
{
    return RPR_ERROR_UNIMPLEMENTED;
}

rpr_int rprCameraSetIPD(rpr_camera camera, rpr_float ipd)
{
    return RPR_ERROR_UNIMPLEMENTED;
}

rpr_int rprCameraSetLensShift(rpr_camera camera, rpr_float shiftx, rpr_float shifty)
{
    return RPR_ERROR_UNIMPLEMENTED;
}

rpr_int rprCameraSetOrthoHeight(rpr_camera camera, rpr_float height)
{
    return RPR_ERROR_UNIMPLEMENTED;
}

rpr_int rprImageGetInfo(rpr_image image, rpr_image_info image_info, size_t size, void * data, size_t * size_ret)
{
    return RPR_ERROR_UNIMPLEMENTED;
}

rpr_int rprImageSetWrap(rpr_image image, rpr_image_wrap_type type)
{
    return RPR_ERROR_UNIMPLEMENTED;
}

rpr_int rprShapeSetTransform(rpr_shape in_shape, rpr_bool transpose, rpr_float const * transform)
{
    if (!in_shape)
    {
        return RPR_ERROR_INVALID_PARAMETER;
    }

    Mesh* mesh = static_cast<Mesh*>(in_shape);
    matrix m;
    //fill matrix
    memcpy(m.m, transform, 16  * sizeof(rpr_float));

    if (transpose)
    {
        m.transpose();
<<<<<<< HEAD
    }

    return RPR_ERROR_UNIMPLEMENTED;
=======

    mesh->SetTransform(m);
    return RPR_SUCCESS;
>>>>>>> b29c00da
}

rpr_int rprShapeSetSubdivisionFactor(rpr_shape shape, rpr_uint factor)
{
    return RPR_ERROR_UNIMPLEMENTED;
}

rpr_int rprShapeSetSubdivisionCreaseWeight(rpr_shape shape, rpr_float factor)
{
    return RPR_ERROR_UNIMPLEMENTED;
}

rpr_int rprShapeSetSubdivisionBoundaryInterop(rpr_shape shape, rpr_subdiv_boundary_interfop_type type)
{
    return RPR_ERROR_UNIMPLEMENTED;
}

rpr_int rprShapeSetDisplacementScale(rpr_shape shape, rpr_float minscale, rpr_float maxscale)
{
    return RPR_ERROR_UNIMPLEMENTED;
}

rpr_int rprShapeSetObjectGroupID(rpr_shape shape, rpr_uint objectGroupID)
{
    return RPR_ERROR_UNIMPLEMENTED;
}

rpr_int rprShapeSetDisplacementImage(rpr_shape shape, rpr_image image)
{
    return RPR_ERROR_UNIMPLEMENTED;
}

rpr_int rprShapeSetMaterial(rpr_shape in_shape, rpr_material_node in_node)
{
    if (!in_shape)
        return RPR_ERROR_INVALID_PARAMETER;
    Mesh* mesh = static_cast<Mesh*>(in_shape);
    Material* mat = static_cast<Material*>(in_node);
    mesh->SetMaterial(mat);

    return RPR_SUCCESS;
}

rpr_int rprShapeSetMaterialOverride(rpr_shape shape, rpr_material_node node)
{
    return RPR_ERROR_UNIMPLEMENTED;
}

rpr_int rprShapeSetVolumeMaterial(rpr_shape shape, rpr_material_node node)
{
    return RPR_ERROR_UNIMPLEMENTED;
}

rpr_int rprShapeSetLinearMotion(rpr_shape shape, rpr_float x, rpr_float y, rpr_float z)
{
    return RPR_ERROR_UNIMPLEMENTED;
}

rpr_int rprShapeSetAngularMotion(rpr_shape shape, rpr_float x, rpr_float y, rpr_float z, rpr_float w)
{
    return RPR_ERROR_UNIMPLEMENTED;
}

rpr_int rprShapeSetVisibility(rpr_shape shape, rpr_bool visible)
{
    return RPR_ERROR_UNIMPLEMENTED;
}

rpr_int rprShapeSetVisibilityPrimaryOnly(rpr_shape shape, rpr_bool visible)
{
    return RPR_ERROR_UNIMPLEMENTED;
}

rpr_int rprShapeSetVisibilityInSpecular(rpr_shape shape, rpr_bool visible)
{
    return RPR_ERROR_UNIMPLEMENTED;
}

rpr_int rprShapeSetShadowCatcher(rpr_shape shape, rpr_bool shadowCatcher)
{
    return RPR_ERROR_UNIMPLEMENTED;
}

rpr_int rprShapeSetShadow(rpr_shape shape, rpr_bool casts_shadow)
{
    return RPR_ERROR_UNIMPLEMENTED;
}

rpr_int rprLightSetTransform(rpr_light in_light, rpr_bool in_transpose, rpr_float const * in_transform)
{
    if (!in_light)
        return RPR_ERROR_INVALID_PARAMETER;
    
    // cast and prepare data
    Light* light = static_cast<Light*>(in_light);
    matrix m;
    memcpy(&m.m00, in_transform, 16 * sizeof(rpr_float));
    if (in_transpose)
        m = m.transpose();
    
    //TODO: fix
    // apply transform matrix
    light->SetPosition(float3(m.m30, m.m31, m.m32, m.m33));
    light->SetDirection(m * float3(0, 0, -1));

    //light->SetPosition(float3(0,10,0));
    //light->SetDirection(float3(0, -1, 0));

    return RPR_SUCCESS;
}

rpr_int rprShapeGetInfo(rpr_shape arg0, rpr_shape_info arg1, size_t arg2, void * arg3, size_t * arg4)
{
    return RPR_ERROR_UNIMPLEMENTED;
}

rpr_int rprMeshGetInfo(rpr_shape mesh, rpr_mesh_info mesh_info, size_t size, void * data, size_t * size_ret)
{
    return RPR_ERROR_UNIMPLEMENTED;
}

rpr_int rprMeshPolygonGetInfo(rpr_shape mesh, size_t polygon_index, rpr_mesh_polygon_info polygon_info, size_t size, void * data, size_t * size_ret)
{
    return RPR_ERROR_UNIMPLEMENTED;
}

rpr_int rprInstanceGetBaseShape(rpr_shape shape, rpr_shape * out_shape)
{
    return RPR_ERROR_UNIMPLEMENTED;
}

rpr_int rprContextCreatePointLight(rpr_context in_context, rpr_light * out_light)
{
    if (!in_context)
        return RPR_ERROR_INVALID_CONTEXT;
    if (!out_light)
        return RPR_ERROR_INVALID_PARAMETER;

    Context* cont = static_cast<Context*>(in_context);
    PointLight* light = new PointLight();
    *out_light = light;

    return RPR_SUCCESS;
}

rpr_int rprPointLightSetRadiantPower3f(rpr_light in_light, rpr_float in_r, rpr_float in_g, rpr_float in_b)
{
    if (!in_light)
        return RPR_ERROR_INVALID_PARAMETER;
    //prepare
    PointLight* light = static_cast<PointLight*>(in_light);
    float3 radiant_power = { in_r, in_g, in_b };

    light->SetEmittedRadiance(radiant_power);

    return RPR_SUCCESS;
}

rpr_int rprContextCreateSpotLight(rpr_context in_context, rpr_light * out_light)
{
    if (!in_context)
        return RPR_ERROR_INVALID_CONTEXT;
    if (!out_light)
        return RPR_ERROR_INVALID_PARAMETER;

    Context* cont = static_cast<Context*>(in_context);
    SpotLight* light = new SpotLight();
    *out_light = light;

    return RPR_SUCCESS;
}

rpr_int rprSpotLightSetRadiantPower3f(rpr_light in_light, rpr_float in_r, rpr_float in_g, rpr_float in_b)
{
    if (!in_light)
        return RPR_ERROR_INVALID_PARAMETER;
    //prepare
    SpotLight* light = static_cast<SpotLight*>(in_light);
    float3 radiant_power = { in_r, in_g, in_b };

    light->SetEmittedRadiance(radiant_power);

    return RPR_SUCCESS;
}

rpr_int rprSpotLightSetConeShape(rpr_light in_light, rpr_float in_iangle, rpr_float in_oangle)
{
    if (!in_light)
        return RPR_ERROR_INVALID_PARAMETER;
    //prepare
    SpotLight* light = static_cast<SpotLight*>(in_light);
    float2 angle = {in_iangle, in_oangle};
    
    //set angles
    //TODO: check
    light->SetConeShape(angle);

    return RPR_SUCCESS;
}

rpr_int rprContextCreateDirectionalLight(rpr_context context, rpr_light * out_light)
{
    return RPR_ERROR_UNIMPLEMENTED;
}

rpr_int rprDirectionalLightSetRadiantPower3f(rpr_light light, rpr_float r, rpr_float g, rpr_float b)
{
    return RPR_ERROR_UNIMPLEMENTED;
}

rpr_int rprDirectionalLightSetShadowSoftness(rpr_light light, rpr_float coeff)
{
    return RPR_ERROR_UNIMPLEMENTED;
}

rpr_int rprContextCreateEnvironmentLight(rpr_context in_context, rpr_light * out_light)
{
    if (!in_context)
        return RPR_ERROR_INVALID_CONTEXT;
    if (!out_light)
        return RPR_ERROR_INVALID_PARAMETER;

    //cast data
    Context* context = static_cast<Context*>(in_context);
    //create ibl
    ImageBasedLight* ibl = new ImageBasedLight();
    //result
    *out_light = ibl;

    return RPR_SUCCESS;
}

rpr_int rprEnvironmentLightSetImage(rpr_light in_env_light, rpr_image in_image)
{
    if (!in_env_light)
        return RPR_ERROR_INVALID_PARAMETER;
    
    //cast data
    ImageBasedLight* ibl = static_cast<ImageBasedLight*>(in_env_light);
    Texture* img = static_cast<Texture*>(in_image);
    
    //set image
    ibl->SetTexture(img);

    return RPR_SUCCESS;
}

rpr_int rprEnvironmentLightSetIntensityScale(rpr_light in_env_light, rpr_float intensity_scale)
{
    if (!in_env_light)
        return RPR_ERROR_INVALID_PARAMETER;
    //cast data
    ImageBasedLight* ibl = static_cast<ImageBasedLight*>(in_env_light);

    //set data
    ibl->SetMultiplier(intensity_scale);

    return RPR_SUCCESS;
}

rpr_int rprEnvironmentLightAttachPortal(rpr_light env_light, rpr_shape portal)
{
    return RPR_ERROR_UNIMPLEMENTED;
}

rpr_int rprEnvironmentLightDetachPortal(rpr_light env_light, rpr_shape portal)
{
    return RPR_ERROR_UNIMPLEMENTED;
}

rpr_int rprContextCreateSkyLight(rpr_context context, rpr_light * out_light)
{
    return RPR_ERROR_UNIMPLEMENTED;
}

rpr_int rprSkyLightSetTurbidity(rpr_light skylight, rpr_float turbidity)
{
    return RPR_ERROR_UNIMPLEMENTED;
}

rpr_int rprSkyLightSetAlbedo(rpr_light skylight, rpr_float albedo)
{
    return RPR_ERROR_UNIMPLEMENTED;
}

rpr_int rprSkyLightSetScale(rpr_light skylight, rpr_float scale)
{
    return RPR_ERROR_UNIMPLEMENTED;
}

rpr_int rprSkyLightAttachPortal(rpr_light skylight, rpr_shape portal)
{
    return RPR_ERROR_UNIMPLEMENTED;
}

rpr_int rprSkyLightDetachPortal(rpr_light skylight, rpr_shape portal)
{
    return RPR_ERROR_UNIMPLEMENTED;
}

rpr_int rprContextCreateIESLight(rpr_context context, rpr_light * light)
{
    return RPR_ERROR_UNIMPLEMENTED;
}

rpr_int rprIESLightSetRadiantPower3f(rpr_light light, rpr_float r, rpr_float g, rpr_float b)
{
    return RPR_ERROR_UNIMPLEMENTED;
}

rpr_int rprIESLightSetImageFromFile(rpr_light env_light, rpr_char const * imagePath, rpr_int nx, rpr_int ny)
{
    return RPR_ERROR_UNIMPLEMENTED;
}

rpr_int rprIESLightSetImageFromIESdata(rpr_light env_light, rpr_char const * iesData, rpr_int nx, rpr_int ny)
{
    return RPR_ERROR_UNIMPLEMENTED;
}

rpr_int rprLightGetInfo(rpr_light light, rpr_light_info info, size_t size, void * data, size_t * size_ret)
{
    return RPR_ERROR_UNIMPLEMENTED;
}

rpr_int rprSceneClear(rpr_scene scene)
{
    return RPR_ERROR_UNIMPLEMENTED;
}

rpr_int rprSceneAttachShape(rpr_scene in_scene, rpr_shape in_shape)
{
    if (!in_scene || !in_shape)
        return RPR_ERROR_INVALID_PARAMETER;

    //cast input data
    Scene1* scene = static_cast<Scene1*>(in_scene);
    Mesh* mesh = static_cast<Mesh*>(in_shape);
    scene->AttachShape(mesh);

    return RPR_SUCCESS;
}

rpr_int rprSceneDetachShape(rpr_scene in_scene, rpr_shape in_shape)
{
    if (!in_scene || !in_shape)
        return RPR_ERROR_INVALID_PARAMETER;

    //cast input data
    Scene1* scene = static_cast<Scene1*>(in_scene);
    Mesh* mesh = static_cast<Mesh*>(in_shape);
    scene->DetachShape(mesh);

    return RPR_SUCCESS;
}

rpr_int rprSceneAttachLight(rpr_scene in_scene, rpr_light in_light)
{
    if (!in_scene || !in_light)
        return RPR_ERROR_INVALID_PARAMETER;

    //prepare
    Scene1* scene = static_cast<Scene1*>(in_scene);
    Light* light = static_cast<Light*>(in_light);

    //attach
    scene->AttachLight(light);

    return RPR_SUCCESS;
}

rpr_int rprSceneDetachLight(rpr_scene in_scene, rpr_light in_light)
{
    if (!in_scene || !in_light)
        return RPR_ERROR_INVALID_PARAMETER;

    //prepare
    Scene1* scene = static_cast<Scene1*>(in_scene);
    Light* light = static_cast<Light*>(in_light);

    scene->DetachLight(light);

    return RPR_SUCCESS;
}

rpr_int rprSceneGetInfo(rpr_scene scene, rpr_scene_info info, size_t size, void * data, size_t * size_ret)
{
    return RPR_ERROR_UNIMPLEMENTED;
}

rpr_int rprSceneGetEnvironmentOverride(rpr_scene scene, rpr_environment_override overrride, rpr_light * out_light)
{
    return RPR_ERROR_UNIMPLEMENTED;
}

rpr_int rprSceneSetEnvironmentOverride(rpr_scene scene, rpr_environment_override overrride, rpr_light light)
{
    return RPR_ERROR_UNIMPLEMENTED;
}

rpr_int rprSceneSetBackgroundImage(rpr_scene scene, rpr_image image)
{
    return RPR_ERROR_UNIMPLEMENTED;
}

rpr_int rprSceneGetBackgroundImage(rpr_scene scene, rpr_image * out_image)
{
    return RPR_ERROR_UNIMPLEMENTED;
}

rpr_int rprSceneSetCamera(rpr_scene in_scene, rpr_camera in_camera)
{
    if (!in_scene)
        return RPR_ERROR_INVALID_PARAMETER;

    Scene1* scene = static_cast<Scene1*>(in_scene);
    PerspectiveCamera* cam = static_cast<PerspectiveCamera*>(in_camera);

    scene->SetCamera(cam);

    return RPR_SUCCESS;
}

rpr_int rprSceneGetCamera(rpr_scene scene, rpr_camera * out_camera)
{
    return RPR_ERROR_UNIMPLEMENTED;
}

rpr_int rprFrameBufferGetInfo(rpr_framebuffer framebuffer, rpr_framebuffer_info info, size_t size, void * data, size_t * size_ret)
{
    return RPR_ERROR_UNIMPLEMENTED;
}

rpr_int rprFrameBufferClear(rpr_framebuffer in_frame_buffer)
{
    if (!in_frame_buffer)
        return RPR_ERROR_INVALID_PARAMETER;

    //prepare
    ClwOutput* buff = static_cast<ClwOutput*>(in_frame_buffer);
    buff->Clear(float3(0.f,0.f,0.f,0.f));
    return RPR_SUCCESS;
}

rpr_int rprFrameBufferSaveToFile(rpr_framebuffer in_frame_buffer, rpr_char const * file_path)
{
    if (!in_frame_buffer)
        return RPR_ERROR_INVALID_PARAMETER;

    Output* buff = static_cast<Output*>(in_frame_buffer);
    OIIO_NAMESPACE_USING;

    int width = buff->width();
    int height = buff->height();
    std::vector<float3> tempbuf(width * height);
    buff->GetData(tempbuf.data());
    std::vector<float3> data(tempbuf);

    for (auto y = 0; y < height; ++y)
        for (auto x = 0; x < width; ++x)
        {

            float3 val = data[(height - 1 - y) * width + x];
            tempbuf[y * width + x] = (1.f / val.w) * val;

            tempbuf[y * width + x].x = std::pow(tempbuf[y * width + x].x, 1.f / 2.2f);
            tempbuf[y * width + x].y = std::pow(tempbuf[y * width + x].y, 1.f / 2.2f);
            tempbuf[y * width + x].z = std::pow(tempbuf[y * width + x].z, 1.f / 2.2f);
        }

    ImageOutput* out = ImageOutput::create(file_path);

    if (!out)
    {
        return RPR_ERROR_INVALID_PARAMETER;
    }

    ImageSpec spec(width, height, 3, TypeDesc::FLOAT);

    out->open(file_path, spec);
    out->write_image(TypeDesc::FLOAT, &tempbuf[0], sizeof(float3));
    out->close();

    return RPR_SUCCESS;
}

rpr_int rprContextResolveFrameBuffer(rpr_context context, rpr_framebuffer src_frame_buffer, rpr_framebuffer dst_frame_buffer, rpr_bool normalizeOnly)
{
    return RPR_ERROR_UNIMPLEMENTED;
}

rpr_int rprContextCreateMaterialSystem(rpr_context in_context, rpr_material_system_type type, rpr_material_system * out_matsys)
{
    if (!in_context)
        return RPR_ERROR_INVALID_CONTEXT;

    Context* cont = static_cast<Context*>(in_context);
    MaterialSystem* mat_sys = new MaterialSystem();
    *out_matsys = mat_sys;
    return RPR_SUCCESS;
}

rpr_int rprMaterialSystemCreateNode(rpr_material_system in_matsys, rpr_material_node_type in_type, rpr_material_node * out_node)
{
    if (!in_matsys)
        return RPR_ERROR_INVALID_PARAMETER;
    MaterialSystem* sys = static_cast<MaterialSystem*>(in_matsys);
    Material* mat = nullptr;
    switch (in_type)
    {
    case RPR_MATERIAL_NODE_DIFFUSE:
        mat = new SingleBxdf(SingleBxdf::BxdfType::kLambert);
        mat->SetTwoSided(true);
        break;
    case RPR_MATERIAL_NODE_MICROFACET:
        mat = new SingleBxdf(SingleBxdf::BxdfType::kMicrofacetBeckmann);
        mat->SetTwoSided(true);
        break;
    case RPR_MATERIAL_NODE_IMAGE_TEXTURE:
        //TODO fix using kZero material for texture
        mat = new SingleBxdf(SingleBxdf::BxdfType::kZero);
        break;
    case RPR_MATERIAL_NODE_REFLECTION:
        mat = new SingleBxdf(SingleBxdf::BxdfType::kIdealReflect);
        mat->SetTwoSided(true);
        break;
    case RPR_MATERIAL_NODE_REFRACTION:
        mat = new SingleBxdf(SingleBxdf::BxdfType::kIdealRefract);
        mat->SetTwoSided(true);
        break;
    default:
        return RPR_ERROR_UNIMPLEMENTED;
    }
    sys->push_back(mat);
    *out_node = mat;
    return RPR_SUCCESS;
}

rpr_int rprMaterialNodeSetInputN(rpr_material_node in_node, rpr_char const * in_input, rpr_material_node in_input_node)
{
    if (!in_node || !in_input || !in_input_node)
        return RPR_ERROR_INVALID_PARAMETER;
    
    //cast data
    SingleBxdf* mat = static_cast<SingleBxdf*>(in_node);
    SingleBxdf* input_mat = static_cast<SingleBxdf*>(in_input_node);
    std::string input_name;
    if (!strcmp(in_input, "color"))
        input_name = "albedo";
    else
        return RPR_ERROR_UNIMPLEMENTED;

    //if input zero - need to get textura from its albedo input
    if (input_mat->GetBxdfType() == SingleBxdf::BxdfType::kZero)
    {
        const Texture* tex = input_mat->GetInputValue("albedo").tex_value;
        mat->SetInputValue(input_name, tex);
    }
    else
    {
        mat->SetInputValue(input_name, input_mat);
    }

    return RPR_SUCCESS;
}

rpr_int rprMaterialNodeSetInputF(rpr_material_node in_node, rpr_char const * in_input, rpr_float in_value_x, rpr_float in_value_y, rpr_float in_value_z, rpr_float in_value_w)
{
    if (!in_node)
        return RPR_ERROR_INVALID_PARAMETER;

    SingleBxdf* mat = static_cast<SingleBxdf*>(in_node);
    //collect input
    float4 input = { in_value_x, in_value_y, in_value_z, in_value_w };
    std::string input_name;
    
    //translate material prop name
    if (!strcmp(in_input, "color"))
        input_name = "albedo";
    else if (!strcmp(in_input, "ior"))
        input_name = in_input;
    else if (!strcmp(in_input, "roughness"))
        input_name = in_input;
    else
        return RPR_ERROR_UNIMPLEMENTED;

    mat->SetInputValue(input_name, input);
    return RPR_SUCCESS;
}

rpr_int rprMaterialNodeSetInputU(rpr_material_node in_node, rpr_char const * in_input, rpr_uint in_value)
{
    return RPR_ERROR_UNIMPLEMENTED;
}

rpr_int rprMaterialNodeSetInputImageData(rpr_material_node in_node, rpr_char const * in_input, rpr_image in_image)
{
    if (!in_node || !in_image)
    {
        return RPR_ERROR_INVALID_PARAMETER;
    }
    //get material and texture
    SingleBxdf* mat = static_cast<SingleBxdf*>(in_node);
    Texture* tex = static_cast<Texture*>(in_image);

    //TODO
    //zero - should be texture node data indput
    if (mat->GetBxdfType() != SingleBxdf::BxdfType::kZero && !strcmp(in_input, "data"))
    {
        return RPR_ERROR_UNIMPLEMENTED;
    }

    mat->SetInputValue("albedo", tex);

    return RPR_SUCCESS;
}

rpr_int rprMaterialNodeGetInfo(rpr_material_node in_node, rpr_material_node_info in_info, size_t in_size, void * in_data, size_t * out_size)
{
    return RPR_ERROR_UNIMPLEMENTED;
}

rpr_int rprMaterialNodeGetInputInfo(rpr_material_node in_node, rpr_int in_input_idx, rpr_material_node_input_info in_info, size_t in_size, void * in_data, size_t * out_size)
{
    return RPR_ERROR_UNIMPLEMENTED;
}

rpr_int rprObjectDelete(void * obj)
{
    //TODO
    delete obj;

    return RPR_SUCCESS;
}

rpr_int rprObjectSetName(void * node, rpr_char const * name)
{
    return RPR_ERROR_UNIMPLEMENTED;
}

rpr_int rprContextCreatePostEffect(rpr_context context, rpr_post_effect_type type, rpr_post_effect * out_effect)
{
    return RPR_ERROR_UNIMPLEMENTED;
}

rpr_int rprContextAttachPostEffect(rpr_context context, rpr_post_effect effect)
{
    return RPR_ERROR_UNIMPLEMENTED;
}

rpr_int rprContextDetachPostEffect(rpr_context context, rpr_post_effect effect)
{
    return RPR_ERROR_UNIMPLEMENTED;
}

rpr_int rprPostEffectSetParameter1u(rpr_post_effect effect, rpr_char const * name, rpr_uint x)
{
    return RPR_ERROR_UNIMPLEMENTED;
}

rpr_int rprPostEffectSetParameter1f(rpr_post_effect effect, rpr_char const * name, rpr_float x)
{
    return RPR_ERROR_UNIMPLEMENTED;
}

rpr_int rprPostEffectSetParameter3f(rpr_post_effect effect, rpr_char const * name, rpr_float x, rpr_float y, rpr_float z)
{
    return RPR_ERROR_UNIMPLEMENTED;
}

rpr_int rprPostEffectSetParameter4f(rpr_post_effect effect, rpr_char const * name, rpr_float x, rpr_float y, rpr_float z, rpr_float w)
{
    return RPR_ERROR_UNIMPLEMENTED;
}<|MERGE_RESOLUTION|>--- conflicted
+++ resolved
@@ -560,15 +560,10 @@
     if (transpose)
     {
         m.transpose();
-<<<<<<< HEAD
-    }
-
-    return RPR_ERROR_UNIMPLEMENTED;
-=======
+    }
 
     mesh->SetTransform(m);
     return RPR_SUCCESS;
->>>>>>> b29c00da
 }
 
 rpr_int rprShapeSetSubdivisionFactor(rpr_shape shape, rpr_uint factor)
